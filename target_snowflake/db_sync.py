import ujson
import sys
import snowflake.connector
import re
import time

from typing import List, Dict, Union, Tuple, Set
from singer import get_logger
from target_snowflake import flattening
from target_snowflake import stream_utils
from target_snowflake.file_format import FileFormat, FileFormatTypes

from target_snowflake.exceptions import TooManyRecordsException, PrimaryKeyNotFoundException
from target_snowflake.upload_clients.s3_upload_client import S3UploadClient
from target_snowflake.upload_clients.snowflake_upload_client import SnowflakeUploadClient


def validate_config(config):
    """Validate configuration"""
    errors = []
    s3_required_config_keys = [
        'account',
        'dbname',
        'user',
        'password',
        'warehouse',
        's3_bucket',
        'stage',
        'file_format'
    ]

    snowflake_required_config_keys = [
        'account',
        'dbname',
        'user',
        'password',
        'warehouse',
        'file_format'
    ]

    required_config_keys = []

    # Use external stages if both s3_bucket and stage defined
    if config.get('s3_bucket', None) and config.get('stage', None):
        required_config_keys = s3_required_config_keys
    # Use table stage if none s3_bucket and stage defined
    elif not config.get('s3_bucket', None) and not config.get('stage', None):
        required_config_keys = snowflake_required_config_keys
    else:
        errors.append("Only one of 's3_bucket' or 'stage' keys defined in config. "
                      "Use both of them if you want to use an external stage when loading data into snowflake "
                      "or don't use any of them if you want ot use table stages.")

    # Check if mandatory keys exist
    for k in required_config_keys:
        if not config.get(k, None):
            errors.append(f"Required key is missing from config: [{k}]")

    # Check target schema config
    config_default_target_schema = config.get('default_target_schema', None)
    config_schema_mapping = config.get('schema_mapping', None)
    if not config_default_target_schema and not config_schema_mapping:
        errors.append("Neither 'default_target_schema' (string) nor 'schema_mapping' (object) keys set in config.")

    # Check if archive load files option is using external stages
    archive_load_files = config.get('archive_load_files', False)
    if archive_load_files and not config.get('s3_bucket', None):
        errors.append('Archive load files option can be used only with external s3 stages. Please define s3_bucket.')

    return errors


def column_type(schema_property):
    """Take a specific schema property and return the snowflake equivalent column type"""
    property_type = schema_property['type']
    property_format = schema_property['format'] if 'format' in schema_property else None
    col_type = 'text'
    if 'object' in property_type or 'array' in property_type:
        col_type = 'variant'

    # Every date-time JSON value is currently mapped to TIMESTAMP_NTZ
    elif property_format == 'date-time':
        col_type = 'timestamp_ntz'
    elif property_format == 'date':
        col_type = 'date'
    elif property_format == 'time':
        col_type = 'time'
    elif property_format == 'binary':
        col_type = 'binary'
    elif 'number' in property_type:
        col_type = 'float'
    elif 'integer' in property_type and 'string' in property_type:
        col_type = 'text'
    elif 'integer' in property_type:
        col_type = 'number'
    elif 'boolean' in property_type:
        col_type = 'boolean'

    return col_type


def column_trans(schema_property):
    """Generate SQL transformed columns syntax"""
    property_type = schema_property['type']
    col_trans = ''
    if 'object' in property_type or 'array' in property_type:
        col_trans = 'parse_json'
    elif schema_property.get('format') == 'binary':
        col_trans = 'to_binary'

    return col_trans


def safe_column_name(name):
    """Generate SQL friendly column name"""
    return f'"{name}"'.upper()


def json_element_name(name):
    """Generate SQL friendly semi structured element reference name"""
    return f'"{name}"'


def column_clause(name, schema_property):
    """Generate DDL column name with column type string"""
    return f'{safe_column_name(name)} {column_type(schema_property)}'


def primary_column_names(stream_schema_message):
    """Generate list of SQL friendly PK column names"""
    return [safe_column_name(p) for p in stream_schema_message['key_properties']]


# pylint: disable=invalid-name
def create_query_tag(query_tag_pattern: str, database: str = None, schema: str = None, table: str = None) -> str:
    """
    Generate a string to tag executed queries in Snowflake.
    Replaces tokens `schema` and `table` with the appropriate values.

    Example with tokens:
        'Loading data into {schema}.{table}'

    Args:
        query_tag_pattern:
        database: optional value to replace {{database}} token in query_tag_pattern
        schema: optional value to replace {{schema}} token in query_tag_pattern
        table: optional value to replace {{table}} token in query_tag_pattern

    Returns:
        String if query_tag_patter defined otherwise None
    """
    if not query_tag_pattern:
        return None

    query_tag = query_tag_pattern

    # replace tokens, taking care of json formatted value compatibility
    for k, v in {
        '{{database}}': ujson.dumps(database.strip('"')).strip('"') if database else None,
        '{{schema}}': ujson.dumps(schema.strip('"')).strip('"') if schema else None,
        '{{table}}': ujson.dumps(table.strip('"')).strip('"') if table else None
    }.items():
        if k in query_tag:
            query_tag = query_tag.replace(k, v or '')

    return query_tag


# pylint: disable=too-many-public-methods,too-many-instance-attributes
class DbSync:
    """DbSync class"""

    def __init__(self, connection_config, stream_schema_message=None, table_cache=None, file_format_type=None):
        """
            connection_config:      Snowflake connection details

            stream_schema_message:  An instance of the DbSync class is typically used to load
                                    data only from a certain singer tap stream.

                                    The stream_schema_message holds the destination schema
                                    name and the JSON schema that will be used to
                                    validate every RECORDS messages that comes from the stream.
                                    Schema validation happening before creating CSV and before
                                    uploading data into Snowflake.

                                    If stream_schema_message is not defined that we can use
                                    the DbSync instance as a generic purpose connection to
                                    Snowflake and can run individual queries. For example
                                    collecting catalog informations from Snowflake for caching
                                    purposes.
        """
        self.connection_config = connection_config
        self.stream_schema_message = stream_schema_message
        self.table_cache = table_cache

        # logger to be used across the class's methods
        self.logger = get_logger('target_snowflake')

        # Validate connection configuration
        config_errors = validate_config(connection_config)

        # Exit if config has errors
        if len(config_errors) > 0:
            self.logger.error('Invalid configuration:\n   * %s', '\n   * '.join(config_errors))
            sys.exit(1)

        if self.connection_config.get('stage', None):
            stage = stream_utils.stream_name_to_dict(self.connection_config['stage'], separator='.')
            if not stage['schema_name']:
                self.logger.error(
                    "The named external stage object in config has to use the <schema>.<stage_name> format.")
                sys.exit(1)

        self.schema_name = None
        self.grantees = None
        self.file_format = FileFormat(self.connection_config['file_format'], self.query, file_format_type)

        if not self.connection_config.get('stage') and self.file_format.file_format_type == FileFormatTypes.PARQUET:
            self.logger.error("Table stages with Parquet file format is not supported. "
                              "Use named stages with Parquet file format or table stages with CSV files format")
            sys.exit(1)

        # Init stream schema pylint: disable=line-too-long
        if self.stream_schema_message is not None:
            #  Define target schema name.
            #  --------------------------
            #  Target schema name can be defined in multiple ways:
            #
            #   1: 'default_target_schema' key  : Target schema is the same for every incoming stream if
            #                                     not specified explicitly for a given stream in
            #                                     the `schema_mapping` object
            #   2: 'schema_mapping' key         : Target schema defined explicitly for a given stream.
            #                                     Example config.json:
            #                                           "schema_mapping": {
            #                                               "my_tap_stream_id": {
            #                                                   "target_schema": "my_snowflake_schema",
            #                                                   "target_schema_select_permissions": [ "role_with_select_privs" ]
            #                                               }
            #                                           }
            config_default_target_schema = self.connection_config.get('default_target_schema', '').strip()
            config_schema_mapping = self.connection_config.get('schema_mapping', {})

            stream_name = stream_schema_message['stream']
            stream_schema_name = stream_utils.stream_name_to_dict(stream_name)['schema_name']
            if config_schema_mapping and stream_schema_name in config_schema_mapping:
                self.schema_name = config_schema_mapping[stream_schema_name].get('target_schema')
            elif config_default_target_schema:
                self.schema_name = config_default_target_schema

            if not self.schema_name:
                raise Exception(
                    "Target schema name not defined in config. "
                    "Neither 'default_target_schema' (string) nor 'schema_mapping' (object) defines "
                    f"target schema for {stream_name} stream.")

            #  Define grantees
            #  ---------------
            #  Grantees can be defined in multiple ways:
            #
            #   1: 'default_target_schema_select_permissions' key  : USAGE and SELECT privileges will be granted on every table to a given role
            #                                                       for every incoming stream if not specified explicitly
            #                                                       in the `schema_mapping` object
            #   2: 'target_schema_select_permissions' key          : Roles to grant USAGE and SELECT privileges defined explicitly
            #                                                       for a given stream.
            #                                                       Example config.json:
            #                                                           "schema_mapping": {
            #                                                               "my_tap_stream_id": {
            #                                                                   "target_schema": "my_snowflake_schema",
            #                                                                   "target_schema_select_permissions": [ "role_with_select_privs" ]
            #                                                               }
            #                                                           }
            self.grantees = self.connection_config.get('default_target_schema_select_permissions')
            if config_schema_mapping and stream_schema_name in config_schema_mapping:
                self.grantees = config_schema_mapping[stream_schema_name].get('target_schema_select_permissions',
                                                                              self.grantees)

            self.data_flattening_max_level = self.connection_config.get('data_flattening_max_level', 0)
            self.flatten_schema = flattening.flatten_schema(stream_schema_message['schema'],
                                                            max_level=self.data_flattening_max_level)

        # Use external stage
        if connection_config.get('s3_bucket', None):
            self.upload_client = S3UploadClient(connection_config)
        # Use table stage
        else:
            self.upload_client = SnowflakeUploadClient(connection_config, self)

    def open_connection(self):
        """Open snowflake connection"""
        stream = None
        if self.stream_schema_message:
            stream = self.stream_schema_message['stream']

        return snowflake.connector.connect(
            user=self.connection_config['user'],
            password=self.connection_config['password'],
            account=self.connection_config['account'],
            database=self.connection_config['dbname'],
            warehouse=self.connection_config['warehouse'],
            role=self.connection_config.get('role', None),
            autocommit=True,
            session_parameters={
                # Quoted identifiers should be case sensitive
                'QUOTED_IDENTIFIERS_IGNORE_CASE': 'FALSE',
                'QUERY_TAG': create_query_tag(self.connection_config.get('query_tag'),
                                              database=self.connection_config['dbname'],
                                              schema=self.schema_name,
                                              table=self.table_name(stream, False, True))
            }
        )

    def query(self, query: Union[str, List[str]], params: Dict = None, max_records=0) -> List[Dict]:
        """Run an SQL query in snowflake"""
        result = []

        if params is None:
            params = {}
        else:
            if 'LAST_QID' in params:
                self.logger.warning('LAST_QID is a reserved prepared statement parameter name, '
                                    'it will be overridden with each executed query!')

        with self.open_connection() as connection:
            with connection.cursor(snowflake.connector.DictCursor) as cur:

                # Run every query in one transaction if query is a list of SQL
                if isinstance(query, list):
                    self.logger.debug('Starting Transaction')
                    cur.execute("START TRANSACTION")
                    queries = query
                else:
                    queries = [query]

                qid = None

                # pylint: disable=invalid-name
                for q in queries:

                    # update the LAST_QID
                    params['LAST_QID'] = qid

                    self.logger.debug("Running query: '%s' with Params %s", q, params)

                    cur.execute(q, params)
                    qid = cur.sfqid

                    # Raise exception if returned rows greater than max allowed records
                    if 0 < max_records < cur.rowcount:
                        raise TooManyRecordsException(
                            f"Query returned too many records. This query can return max {max_records} records")

                    result = cur.fetchall()

        return result

    def table_name(self, stream_name, is_temporary, without_schema=False):
        """Generate target table name"""
        if not stream_name:
            return None

        stream_dict = stream_utils.stream_name_to_dict(stream_name)
        table_name = stream_dict['table_name']
        sf_table_name = table_name.replace('.', '_').replace('-', '_').lower()

        if is_temporary:
            sf_table_name = f'{sf_table_name}_temp'

        if without_schema:
            return f'"{sf_table_name.upper()}"'

        return f'{self.schema_name}."{sf_table_name.upper()}"'

    def record_primary_key_string(self, record):
        """Generate a unique PK string in the record"""
        if len(self.stream_schema_message['key_properties']) == 0:
            return None
        flatten = flattening.flatten_record(record, self.flatten_schema, max_level=self.data_flattening_max_level)

        key_props = []
        for key_prop in self.stream_schema_message['key_properties']:
            if key_prop not in flatten or flatten[key_prop] is None:
                raise PrimaryKeyNotFoundException(
                    f"Primary key '{key_prop}' does not exist in record or is null. "
                    f"Available fields: {list(flatten.keys())}"
                )

            key_props.append(str(flatten[key_prop]))

        return ','.join(key_props)

    def put_to_stage(self, file, stream, count, temp_dir=None):
        """Upload file to snowflake stage"""
        self.logger.info('Uploading %d rows to stage', count)
        return self.upload_client.upload_file(file, stream, temp_dir)

    def delete_from_stage(self, stream, s3_key):
        """Delete file from snowflake stage"""
        self.upload_client.delete_object(stream, s3_key)

    def copy_to_archive(self, s3_source_key, s3_archive_key, s3_archive_metadata):
        """
        Copy file from snowflake stage to archive.

        s3_source_key: The s3 key to copy, assumed to exist in the bucket configured as 's3_bucket'

        s3_archive_key: The key to use in archive destination. This will be prefixed with the config value
                        'archive_load_files_s3_prefix'. If none is specified, 'archive' will be used as the prefix.

                        As destination bucket, the config value 'archive_load_files_s3_bucket' will be used. If none is
                        specified, the bucket configured as 's3_bucket' will be used.

        s3_archive_metadata: This dict will be merged with any metadata in the source file.

        """
        source_bucket = self.connection_config.get('s3_bucket')

        # Get archive s3_bucket from config, or use same bucket if not specified
        archive_bucket = self.connection_config.get('archive_load_files_s3_bucket', source_bucket)

        # Determine prefix to use in archive s3 bucket
        default_archive_prefix = 'archive'
        archive_prefix = self.connection_config.get('archive_load_files_s3_prefix', default_archive_prefix)
        prefixed_archive_key = f'{archive_prefix}/{s3_archive_key}'

        copy_source = f'{source_bucket}/{s3_source_key}'

        self.logger.info('Copying %s to archive location %s', copy_source, prefixed_archive_key)
        self.upload_client.copy_object(copy_source, archive_bucket, prefixed_archive_key, s3_archive_metadata)

    def get_stage_name(self, stream):
        """Generate snowflake stage name"""
        stage = self.connection_config.get('stage', None)
        if stage:
            return stage

        table_name = self.table_name(stream, False, without_schema=True)
        return f"{self.schema_name}.%{table_name}"

    def load_file(self, s3_key, count, size_bytes):
        """Load a supported file type from snowflake stage into target table"""
        stream = self.stream_schema_message['stream']
        self.logger.info("Loading %d rows into '%s'", count, self.table_name(stream, False))

        # Get list if columns with types
        columns_with_trans = [
            {
                "name": safe_column_name(name),
                "json_element_name": json_element_name(name),
                "trans": column_trans(schema)
            }
            for (name, schema) in self.flatten_schema.items()
        ]

        inserts = 0
        updates = 0

        # Insert or Update with MERGE command if primary key defined
        if len(self.stream_schema_message['key_properties']) > 0:
            try:
                inserts, updates = self._load_file_merge(
                    s3_key=s3_key,
                    stream=stream,
                    columns_with_trans=columns_with_trans
                )
            except Exception as ex:
                self.logger.error(
                    'Error while executing MERGE query for table "%s" in stream "%s"',
                    self.table_name(stream, False), stream
                )
                raise ex

        # Insert only with COPY command if no primary key
        else:
            try:
                inserts, updates = (
                    self._load_file_copy(
                        s3_key=s3_key,
                        stream=stream,
                        columns_with_trans=columns_with_trans
                    ),
                    0,
                )
            except Exception as ex:
                self.logger.error(
                    'Error while executing COPY query for table "%s" in stream "%s"',
                    self.table_name(stream, False), stream
                )
                raise ex

        self.logger.info(
            'Loading into %s: %s',
            self.table_name(stream, False),
            json.dumps({'inserts': inserts, 'updates': updates, 'size_bytes': size_bytes})
        )

    def _load_file_merge(self, s3_key, stream, columns_with_trans) -> Tuple[int, int]:
        # MERGE does insert and update
        inserts = 0
        updates = 0
        with self.open_connection() as connection:
            with connection.cursor(snowflake.connector.DictCursor) as cur:
<<<<<<< HEAD
                inserts = 0
                updates = 0

                # Insert or Update with MERGE command if primary key defined
                if len(self.stream_schema_message['key_properties']) > 0:
                    merge_sql = self.file_format.formatter.create_merge_sql(table_name=self.table_name(stream, False),
                                                                            stage_name=self.get_stage_name(stream),
                                                                            s3_key=s3_key,
                                                                            file_format_name=
                                                                                self.connection_config['file_format'],
                                                                            columns=columns_with_trans,
                                                                            pk_merge_condition=
                                                                                self.primary_key_merge_condition())
                    self.logger.debug('Running query: %s', merge_sql)
                    cur.execute(merge_sql)

                    # Get number of inserted and updated records - MERGE does insert and update
                    results = cur.fetchall()
                    if len(results) > 0:
                        inserts = results[0].get('number of rows inserted', 0)
                        updates = results[0].get('number of rows updated', 0)

                # Insert only with COPY command if no primary key
                else:
                    copy_sql = self.file_format.formatter.create_copy_sql(table_name=self.table_name(stream, False),
                                                                          stage_name=self.get_stage_name(stream),
                                                                          s3_key=s3_key,
                                                                          file_format_name=
                                                                            self.connection_config['file_format'],
                                                                          columns=columns_with_trans)
                    self.logger.debug('Running query: %s', copy_sql)
                    cur.execute(copy_sql)

                    # Get number of inserted records - COPY does insert only
                    results = cur.fetchall()
                    if len(results) > 0:
                        inserts = results[0].get('rows_loaded', 0)

                self.logger.info('Loading into %s: %s',
                    self.table_name(stream, False),
                    ujson.dumps({'inserts': inserts, 'updates': updates, 'size_bytes': size_bytes}))
=======
                merge_sql = self.file_format.formatter.create_merge_sql(
                    table_name=self.table_name(stream, False),
                    stage_name=self.get_stage_name(stream),
                    s3_key=s3_key,
                    file_format_name=self.connection_config['file_format'],
                    columns=columns_with_trans,
                    pk_merge_condition=self.primary_key_merge_condition()
                )
                self.logger.debug('Running query: %s', merge_sql)
                cur.execute(merge_sql)
                # Get number of inserted and updated records
                results = cur.fetchall()
                if len(results) > 0:
                    inserts = results[0].get('number of rows inserted', 0)
                    updates = results[0].get('number of rows updated', 0)
        return inserts, updates

    def _load_file_copy(self, s3_key, stream, columns_with_trans) -> int:
        # COPY does insert only
        inserts = 0
        with self.open_connection() as connection:
            with connection.cursor(snowflake.connector.DictCursor) as cur:
                copy_sql = self.file_format.formatter.create_copy_sql(
                    table_name=self.table_name(stream, False),
                    stage_name=self.get_stage_name(stream),
                    s3_key=s3_key,
                    file_format_name=self.connection_config['file_format'],
                    columns=columns_with_trans
                )
                self.logger.debug('Running query: %s', copy_sql)
                cur.execute(copy_sql)
                # Get number of inserted records - COPY does insert only
                results = cur.fetchall()
                if len(results) > 0:
                    inserts = results[0].get('rows_loaded', 0)
        return inserts
>>>>>>> 36fa521d

    def primary_key_merge_condition(self):
        """Generate SQL join condition on primary keys for merge SQL statements"""
        stream_schema_message = self.stream_schema_message
        names = primary_column_names(stream_schema_message)
        return ' AND '.join([f's.{c} = t.{c}' for c in names])

    def column_names(self):
        """Get list of columns in the schema"""
        return [safe_column_name(name) for name in self.flatten_schema]

    def create_table_query(self, is_temporary=False):
        """Generate CREATE TABLE SQL"""
        stream_schema_message = self.stream_schema_message
        columns = [
            column_clause(
                name,
                schema
            )
            for (name, schema) in self.flatten_schema.items()
        ]

        primary_key = []
        if len(stream_schema_message.get('key_properties', [])) > 0:
            pk_list = ', '.join(primary_column_names(stream_schema_message))
            primary_key = [f"PRIMARY KEY({pk_list})"]

        p_temp = 'TEMP ' if is_temporary else ''
        p_table_name = self.table_name(stream_schema_message['stream'], is_temporary)
        p_columns = ', '.join(columns + primary_key)
        p_extra = 'data_retention_time_in_days = 0 ' if is_temporary else 'data_retention_time_in_days = 1 '
        return f'CREATE {p_temp}TABLE IF NOT EXISTS {p_table_name} ({p_columns}) {p_extra}'

    def grant_usage_on_schema(self, schema_name, grantee):
        """Grant usage on schema"""
        query = f"GRANT USAGE ON SCHEMA {schema_name} TO ROLE {grantee}"
        self.logger.info("Granting USAGE privilege on '%s' schema to '%s'... %s", schema_name, grantee, query)
        self.query(query)

    # pylint: disable=invalid-name
    def grant_select_on_all_tables_in_schema(self, schema_name, grantee):
        """Grant select on all tables in schema"""
        query = f"GRANT SELECT ON ALL TABLES IN SCHEMA {schema_name} TO ROLE {grantee}"
        self.logger.info(
            "Granting SELECT ON ALL TABLES privilege on '%s' schema to '%s'... %s", schema_name, grantee, query)
        self.query(query)

    @classmethod
    def grant_privilege(cls, schema, grantees, grant_method):
        """Grant privileges on target schema"""
        if isinstance(grantees, list):
            for grantee in grantees:
                grant_method(schema, grantee)
        elif isinstance(grantees, str):
            grant_method(schema, grantees)

    def delete_rows(self, stream):
        """Hard delete rows from target table"""
        table = self.table_name(stream, False)
        query = f"DELETE FROM {table} WHERE _sdc_deleted_at IS NOT NULL"
        self.logger.info("Deleting rows from '%s' table... %s", table, query)
        self.logger.info('DELETE %d', len(self.query(query)))

    def create_schema_if_not_exists(self):
        """Create target schema if not exists"""
        schema_name = self.schema_name
        schema_rows = 0

        # table_cache is an optional pre-collected list of available objects in snowflake
        if self.table_cache:
            schema_rows = list(filter(lambda x: x['SCHEMA_NAME'] == schema_name.upper(), self.table_cache))
        # Query realtime if not pre-collected
        else:
            schema_rows = self.query(f"SHOW SCHEMAS LIKE '{schema_name.upper()}'")

        if len(schema_rows) == 0:
            query = f"CREATE SCHEMA IF NOT EXISTS {schema_name}"
            self.logger.info("Schema '%s' does not exist. Creating... %s", schema_name, query)
            self.query(query)

            self.grant_privilege(schema_name, self.grantees, self.grant_usage_on_schema)

            # Refresh columns cache if required
            if self.table_cache:
                self.table_cache = self.get_table_columns(table_schemas=[self.schema_name])

    def get_tables(self, table_schemas=None):
        """Get list of tables of certain schema(s) from snowflake metadata"""
        tables = []
        if table_schemas:
            for schema in table_schemas:
                queries = []

                # Get tables in schema
                show_tables = f"SHOW TERSE TABLES IN SCHEMA {self.connection_config['dbname']}.{schema}"

                # Convert output of SHOW TABLES to table
                select = """
                    SELECT "schema_name" AS schema_name
                          ,"name"        AS table_name
                      FROM TABLE(RESULT_SCAN(%(LAST_QID)s))
                """
                queries.extend([show_tables, select])

                # Run everything in one transaction
                try:
                    tables = self.query(queries, max_records=99999)

                # Catch exception when schema not exists and SHOW TABLES throws a ProgrammingError
                # Regexp to extract snowflake error code and message from the exception message
                # Do nothing if schema not exists
                except snowflake.connector.errors.ProgrammingError as exc:
                    if not re.match(r'002043 \(02000\):.*\n.*does not exist.*', str(sys.exc_info()[1])):
                        raise exc
        else:
            raise Exception("Cannot get table columns. List of table schemas empty")

        return tables

    def get_table_columns(self, table_schemas=None):
        """Get list of columns and tables of certain schema(s) from snowflake metadata"""
        table_columns = []
        if table_schemas:
            for schema in table_schemas:
                queries = []

                # Get column data types by SHOW COLUMNS
                show_columns = f"SHOW COLUMNS IN SCHEMA {self.connection_config['dbname']}.{schema}"

                # Convert output of SHOW COLUMNS to table and insert results into the cache COLUMNS table
                #
                # ----------------------------------------------------------------------------------------
                # Character and numeric columns display their generic data type rather than their defined
                # data type (i.e. TEXT for all character types, FIXED for all fixed-point numeric types,
                # and REAL for all floating-point numeric types).
                # Further info at https://docs.snowflake.net/manuals/sql-reference/sql/show-columns.html
                # ----------------------------------------------------------------------------------------
                select = """
                    SELECT "schema_name" AS schema_name
                          ,"table_name"  AS table_name
                          ,"column_name" AS column_name
                          ,CASE PARSE_JSON("data_type"):type::varchar
                             WHEN 'FIXED' THEN 'NUMBER'
                             WHEN 'REAL'  THEN 'FLOAT'
                             ELSE PARSE_JSON("data_type"):type::varchar
                           END data_type
                      FROM TABLE(RESULT_SCAN(%(LAST_QID)s))
                """

                queries.extend([show_columns, select])

                # Run everything in one transaction
                try:
                    columns = self.query(queries, max_records=9999)

                    if not columns:
                        self.logger.warning('No columns discovered in the schema "%s"',
                                            f"{self.connection_config['dbname']}.{schema}")
                    else:
                        table_columns.extend(columns)

                # Catch exception when schema not exists and SHOW COLUMNS throws a ProgrammingError
                # Regexp to extract snowflake error code and message from the exception message
                # Do nothing if schema not exists
                except snowflake.connector.errors.ProgrammingError as exc:
                    if not re.match(r'002003 \(02000\):.*\n.*does not exist or not authorized.*',
                                    str(sys.exc_info()[1])):
                        raise exc

        else:
            raise Exception("Cannot get table columns. List of table schemas empty")

        return table_columns

    def refresh_table_cache(self):
        """Refreshes the internal table cache"""
        self.table_cache = self.get_table_columns([self.schema_name])

    def update_columns(self):
        """Adds required but not existing columns the target table according to the schema"""
        stream_schema_message = self.stream_schema_message
        stream = stream_schema_message['stream']
        table_name = self.table_name(stream, False, True)
        all_table_columns = []

        if self.table_cache:
            all_table_columns = self.table_cache
        else:
            all_table_columns = self.get_table_columns(table_schemas=[self.schema_name])

        # Find the specific table
        columns = list(filter(lambda x: x['SCHEMA_NAME'] == self.schema_name.upper() and
                                        f'"{x["TABLE_NAME"].upper()}"' == table_name,
                              all_table_columns))

        columns_dict = {column['COLUMN_NAME'].upper(): column for column in columns}

        columns_to_add = [
            column_clause(
                name,
                properties_schema
            )
            for (name, properties_schema) in self.flatten_schema.items()
            if name.upper() not in columns_dict
        ]

        for column in columns_to_add:
            self.add_column(column, stream)

        columns_to_replace = [
            (safe_column_name(name), column_clause(
                name,
                properties_schema
            ))
            for (name, properties_schema) in self.flatten_schema.items()
            if name.upper() in columns_dict and
               columns_dict[name.upper()]['DATA_TYPE'].upper() != column_type(properties_schema).upper() and

               # Don't alter table if TIMESTAMP_NTZ detected as the new required column type
               #
               # Target-snowflake maps every data-time JSON types to TIMESTAMP_NTZ but sometimes
               # a TIMESTAMP_TZ column is already available in the target table (i.e. created by fastsync initial load)
               # We need to exclude this conversion otherwise we loose the data that is already populated
               # in the column
               column_type(properties_schema).upper() != 'TIMESTAMP_NTZ'
        ]

        for (column_name, column) in columns_to_replace:
            # self.drop_column(column_name, stream)
            self.version_column(column_name, stream)
            self.add_column(column, stream)

        # Refresh table cache if required
        if self.table_cache and (columns_to_add or columns_to_replace):
            self.table_cache = self.get_table_columns(table_schemas=[self.schema_name])

    def drop_column(self, column_name, stream):
        """Drops column from an existing table"""
        drop_column = f"ALTER TABLE {self.table_name(stream, False)} DROP COLUMN {column_name}"
        self.logger.info('Dropping column: %s', drop_column)
        self.query(drop_column)

    def version_column(self, column_name, stream):
        """Versions a column in an existing table"""
        p_table_name = self.table_name(stream, False)
        p_column_name = column_name.replace("\"", "")
        p_ver_time = time.strftime("%Y%m%d_%H%M")

        version_column = f"ALTER TABLE {p_table_name} RENAME COLUMN {column_name} TO \"{p_column_name}_{p_ver_time}\""
        self.logger.info('Versioning column: %s', version_column)
        self.query(version_column)

    def add_column(self, column, stream):
        """Adds a new column to an existing table"""
        add_column = f"ALTER TABLE {self.table_name(stream, False)} ADD COLUMN {column}"
        self.logger.info('Adding column: %s', add_column)
        self.query(add_column)

    def sync_table(self):
        """Creates or alters the target table according to the schema"""
        stream_schema_message = self.stream_schema_message
        stream = stream_schema_message['stream']
        table_name = self.table_name(stream, False, True)
        table_name_with_schema = self.table_name(stream, False)

        if self.table_cache:
            found_tables = list(filter(lambda x: x['SCHEMA_NAME'] == self.schema_name.upper() and
                                                 f'"{x["TABLE_NAME"].upper()}"' == table_name,
                                       self.table_cache))
        else:
            found_tables = [table for table in (self.get_tables([self.schema_name.upper()]))
                            if f'"{table["TABLE_NAME"].upper()}"' == table_name]

        if len(found_tables) == 0:
            query = self.create_table_query()
            self.logger.info('Table %s does not exist. Creating...', table_name_with_schema)
            self.query(query)
            self.grant_privilege(self.schema_name, self.grantees, self.grant_select_on_all_tables_in_schema)

            # Refresh columns cache if required
            if self.table_cache:
                self.table_cache = self.get_table_columns(table_schemas=[self.schema_name])
        else:
            self.logger.info('Table %s exists', table_name_with_schema)
            self.update_columns()

        self._refresh_table_pks()

    def _refresh_table_pks(self):
        """
        Refresh table PK constraints by either dropping or adding PK based on changes to `key_properties` of the
        stream schema.
        The non-nullability of PK column is also dropped.
        """
        table_name = self.table_name(self.stream_schema_message['stream'], False)
        current_pks = self._get_current_pks()
        new_pks = set(pk.upper() for pk in self.stream_schema_message.get('key_properties', []))

        queries = []

        self.logger.debug('Table: %s, Current PKs: %s | New PKs: %s ',
                          self.stream_schema_message['stream'],
                          current_pks,
                          new_pks
                          )

        if not new_pks and current_pks:
            self.logger.info('Table "%s" currently has PK constraint, but we need to drop it.', table_name)
            queries.append(f'alter table {table_name} drop primary key;')

        elif new_pks != current_pks:
            self.logger.info('Changes detected in pk columns of table "%s", need to refresh PK.', table_name)
            pk_list = ', '.join([safe_column_name(col) for col in new_pks])

            if current_pks:
                queries.append(f'alter table {table_name} drop primary key;')

            queries.append(f'alter table {table_name} add primary key({pk_list});')

        # For now, we don't wish to enforce non-nullability on the pk columns
        for pk in current_pks.union(new_pks):
            queries.append(f'alter table {table_name} alter column {safe_column_name(pk)} drop not null;')

        self.query(queries)

    def _get_current_pks(self) -> Set[str]:
        """
        Finds the stream's current Pk in Snowflake.
        Returns: Set of pk columns, in upper case. Empty means table has no PK
        """
        table_name = self.table_name(self.stream_schema_message['stream'], False)

        show_query = f"show primary keys in table {self.connection_config['dbname']}.{table_name};"

        columns = set()
        try:
            columns = self.query(show_query)

        # Catch exception when schema not exists and SHOW TABLES throws a ProgrammingError
        # Regexp to extract snowflake error code and message from the exception message
        # Do nothing if schema not exists
        except snowflake.connector.errors.ProgrammingError as exc:
            if not re.match(r'002043 \(02000\):.*\n.*does not exist.*', str(sys.exc_info()[1])):
                raise exc

        return set(col['column_name'] for col in columns)<|MERGE_RESOLUTION|>--- conflicted
+++ resolved
@@ -499,49 +499,6 @@
         updates = 0
         with self.open_connection() as connection:
             with connection.cursor(snowflake.connector.DictCursor) as cur:
-<<<<<<< HEAD
-                inserts = 0
-                updates = 0
-
-                # Insert or Update with MERGE command if primary key defined
-                if len(self.stream_schema_message['key_properties']) > 0:
-                    merge_sql = self.file_format.formatter.create_merge_sql(table_name=self.table_name(stream, False),
-                                                                            stage_name=self.get_stage_name(stream),
-                                                                            s3_key=s3_key,
-                                                                            file_format_name=
-                                                                                self.connection_config['file_format'],
-                                                                            columns=columns_with_trans,
-                                                                            pk_merge_condition=
-                                                                                self.primary_key_merge_condition())
-                    self.logger.debug('Running query: %s', merge_sql)
-                    cur.execute(merge_sql)
-
-                    # Get number of inserted and updated records - MERGE does insert and update
-                    results = cur.fetchall()
-                    if len(results) > 0:
-                        inserts = results[0].get('number of rows inserted', 0)
-                        updates = results[0].get('number of rows updated', 0)
-
-                # Insert only with COPY command if no primary key
-                else:
-                    copy_sql = self.file_format.formatter.create_copy_sql(table_name=self.table_name(stream, False),
-                                                                          stage_name=self.get_stage_name(stream),
-                                                                          s3_key=s3_key,
-                                                                          file_format_name=
-                                                                            self.connection_config['file_format'],
-                                                                          columns=columns_with_trans)
-                    self.logger.debug('Running query: %s', copy_sql)
-                    cur.execute(copy_sql)
-
-                    # Get number of inserted records - COPY does insert only
-                    results = cur.fetchall()
-                    if len(results) > 0:
-                        inserts = results[0].get('rows_loaded', 0)
-
-                self.logger.info('Loading into %s: %s',
-                    self.table_name(stream, False),
-                    ujson.dumps({'inserts': inserts, 'updates': updates, 'size_bytes': size_bytes}))
-=======
                 merge_sql = self.file_format.formatter.create_merge_sql(
                     table_name=self.table_name(stream, False),
                     stage_name=self.get_stage_name(stream),
@@ -578,7 +535,6 @@
                 if len(results) > 0:
                     inserts = results[0].get('rows_loaded', 0)
         return inserts
->>>>>>> 36fa521d
 
     def primary_key_merge_condition(self):
         """Generate SQL join condition on primary keys for merge SQL statements"""
