--- conflicted
+++ resolved
@@ -11,9 +11,9 @@
 from target_snowflake import stream_utils
 from target_snowflake.file_format import FileFormat, FileFormatTypes
 
-<<<<<<< HEAD
-from target_snowflake.s3_upload_client import S3UploadClient
-from target_snowflake.snowflake_upload_client import SnowflakeUploadClient
+from target_snowflake.exceptions import TooManyRecordsException, PrimaryKeyNotFoundException
+from target_snowflake.upload_clients.s3_upload_client import S3UploadClient
+from target_snowflake.upload_clients.snowflake_upload_client import SnowflakeUploadClient
 
 from snowflake.connector.errors import ProgrammingError
 from snowflake.connector.encryption_util import SnowflakeEncryptionUtil
@@ -32,11 +32,6 @@
 class TooManyRecordsException(Exception):
     """Exception to raise when query returns more records than max_records"""
     pass
-=======
-from target_snowflake.exceptions import TooManyRecordsException, PrimaryKeyNotFoundException
-from target_snowflake.upload_clients.s3_upload_client import S3UploadClient
-from target_snowflake.upload_clients.snowflake_upload_client import SnowflakeUploadClient
->>>>>>> 8a54437d
 
 
 def validate_config(config):
@@ -405,18 +400,6 @@
                                               f"Available fields: {fields}") from exc
         return ','.join(key_props)
 
-<<<<<<< HEAD
-    def record_to_csv_line(self, record):
-        flatten = flatten_record(record, self.flatten_schema, max_level=self.data_flattening_max_level)
-
-        return ','.join(
-            [
-                json.dumps(flatten[name], ensure_ascii=False) if name in flatten and (
-                            flatten[name] == 0 or flatten[name]) else ''
-                for name in self.flatten_schema
-            ]
-        )
-
     def _generate_s3_key_prefix(self,stream, use_snowpipe):
         """ If loading via snowpipe then the table_name is added to the s3 prefix """
         s3_key_prefix = self.connection_config.get('s3_key_prefix', '').replace('/','')
@@ -431,12 +414,6 @@
         self.logger.info("Uploading {} rows to stage".format(count))
         s3_key_prefix = self._generate_s3_key_prefix(stream, load_via_snowpipe)
         return self.uploadClient.upload_file(file, stream, temp_dir=temp_dir, s3_key_prefix=s3_key_prefix)
-=======
-    def put_to_stage(self, file, stream, count, temp_dir=None):
-        """Upload file to snowflake stage"""
-        self.logger.info('Uploading %d rows to stage', count)
-        return self.upload_client.upload_file(file, stream, temp_dir)
->>>>>>> 8a54437d
 
     def delete_from_stage(self, stream, s3_key):
         """Delete file from snowflake stage"""
