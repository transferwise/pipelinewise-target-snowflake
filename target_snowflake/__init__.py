--- conflicted
+++ resolved
@@ -507,13 +507,8 @@
     args = arg_parser.parse_args()
 
     if args.config:
-<<<<<<< HEAD
-        with open(args.config) as config_input:
+        with open(args.config, encoding="utf8") as config_input:
             config = ujson.load(config_input)
-=======
-        with open(args.config, encoding="utf8") as config_input:
-            config = json.load(config_input)
->>>>>>> b9439f08
     else:
         config = {}
 
