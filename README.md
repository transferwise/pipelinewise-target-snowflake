--- conflicted
+++ resolved
@@ -136,16 +136,12 @@
 | aws_session_token                   | String  | No         | AWS Session token. If not provided, `AWS_SESSION_TOKEN` environment variable will be used |
 | aws_profile                         | String  | No         | AWS profile name for profile based authentication. If not provided, `AWS_PROFILE` environment variable will be used. |
 | s3_bucket                           | String  | Yes        | S3 Bucket name                                                |
-<<<<<<< HEAD
-| s3_key_prefix                       | String  |            | (Default: None) A static prefix before the generated S3 key names. Using prefixes you can upload files into specific directories in the S3 bucket. |
-| s3_file_naming_scheme               | String  | No         | (Default: `pipelinewise_{stream}_{timecode}.{ext}`) A parameterized string which specifies how each file should be named in S3. Variables allowed are: `{stream}`, `{timecode}`, and `{ext}` |
-| retain_s3_files                     | Boolean | No         | (Default: False) Specify 'True' to keep files in S3 after importing is complete. Default behavior is False, which removes all files from S3 after loading. |
-=======
 | s3_key_prefix                       | String  | No         | (Default: None) A static prefix before the generated S3 key names. Using prefixes you can upload files into specific directories in the S3 bucket. |
 | s3_endpoint_url                     | String  | No         | The complete URL to use for the constructed client. This is allowing to use non-native s3 account. |
 | s3_region_name                      | String  | No         | Default region when creating new connections |
 | s3_acl                              | String  | No         | S3 ACL name to set on the uploaded files                                                   |
->>>>>>> fef67858
+| s3_file_naming_scheme               | String  | No         | (Default: `pipelinewise_{stream}_{timecode}.{ext}`) A parameterized string which specifies how each file should be named in S3. Variables allowed are: `{stream}`, `{timecode}`, and `{ext}` |
+| retain_s3_files                     | Boolean | No         | (Default: False) Specify 'True' to keep files in S3 after importing is complete. Default behavior is False, which removes all files from S3 after loading. |
 | stage                               | String  | Yes        | Named external stage name created at pre-requirements section. Has to be a fully qualified name including the schema name |
 | file_format                         | String  | Yes        | Named file format name created at pre-requirements section. Has to be a fully qualified name including the schema name. |
 | batch_size_rows                     | Integer |            | (Default: 100000) Maximum number of rows in each batch. At the end of each batch, the rows in the batch are loaded into Snowflake. |
