#!/usr/bin/env python

from setuptools import find_packages, setup

with open('README.md') as f:
    long_description = f.read()

setup(name="pipelinewise-target-snowflake",
      version="1.10.1",
      description="Singer.io target for loading data to Snowflake - PipelineWise compatible",
      long_description=long_description,
      long_description_content_type='text/markdown',
      author="TransferWise",
      url='https://github.com/transferwise/pipelinewise-target-snowflake',
      classifiers=[
          'License :: OSI Approved :: Apache Software License',
          'Programming Language :: Python :: 3 :: Only'
      ],
      py_modules=["target_snowflake"],
      install_requires=[
          'pipelinewise-singer-python==1.*',
          'snowflake-connector-python==2.3.10',
          'inflection==0.5.1',
          'joblib==1.0.1',
          'python-dateutil==2.8.1'
      ],
      extras_require={
          "test": [
              "mock==4.0.3",
              "pylint==2.7.0",
<<<<<<< HEAD
              'pytest==6.2.1',
=======
>>>>>>> d532ed87
              "python-dotenv==0.15.0"
          ]
      },
      entry_points="""
          [console_scripts]
          target-snowflake=target_snowflake:main
      """,
      packages=find_packages(exclude=['tests*']),
      )<|MERGE_RESOLUTION|>--- conflicted
+++ resolved
@@ -28,10 +28,7 @@
           "test": [
               "mock==4.0.3",
               "pylint==2.7.0",
-<<<<<<< HEAD
               'pytest==6.2.1',
-=======
->>>>>>> d532ed87
               "python-dotenv==0.15.0"
           ]
       },
