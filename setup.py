#!/usr/bin/env python

from setuptools import setup

with open('README.md') as f:
      long_description = f.read()

setup(name="pipelinewise-target-snowflake",
<<<<<<< HEAD
      version="1.0.8",
=======
      version="1.1.6",
>>>>>>> 93ddc07e
      description="Singer.io target for loading data to Snowflake - PipelineWise compatible",
      long_description=long_description,
      long_description_content_type='text/markdown',
      author="TransferWise",
      url='https://github.com/transferwise/pipelinewise-target-snowflake',
      classifiers=[
          'License :: OSI Approved :: Apache Software License',
          'Programming Language :: Python :: 3 :: Only'
      ],
      py_modules=["target_snowflake"],
      install_requires=[
          'idna==2.7',
<<<<<<< HEAD
          'singer-python==5.1.5',
          'snowflake-connector-python==1.7.4',
          'boto3==1.9.57',
=======
          'singer-python==5.1.1',
          'snowflake-connector-python==2.0.3',
          'boto3==1.10.8',
          'botocore==1.13.8',
          'urllib3==1.24.3',
>>>>>>> 93ddc07e
          'inflection==0.3.1',
          'joblib==0.13.2'
      ],
      extras_require={
          "test": [
              "nose==1.3.7",
              "mock==3.0.5",
              "pylint==2.4.2"
          ]
      },
      entry_points="""
          [console_scripts]
          target-snowflake=target_snowflake:main
      """,
      packages=["target_snowflake"],
      package_data = {},
      include_package_data=True,
)<|MERGE_RESOLUTION|>--- conflicted
+++ resolved
@@ -6,11 +6,8 @@
       long_description = f.read()
 
 setup(name="pipelinewise-target-snowflake",
-<<<<<<< HEAD
       version="1.0.8",
-=======
       version="1.1.6",
->>>>>>> 93ddc07e
       description="Singer.io target for loading data to Snowflake - PipelineWise compatible",
       long_description=long_description,
       long_description_content_type='text/markdown',
@@ -23,17 +20,11 @@
       py_modules=["target_snowflake"],
       install_requires=[
           'idna==2.7',
-<<<<<<< HEAD
           'singer-python==5.1.5',
-          'snowflake-connector-python==1.7.4',
-          'boto3==1.9.57',
-=======
-          'singer-python==5.1.1',
           'snowflake-connector-python==2.0.3',
           'boto3==1.10.8',
           'botocore==1.13.8',
           'urllib3==1.24.3',
->>>>>>> 93ddc07e
           'inflection==0.3.1',
           'joblib==0.13.2'
       ],
