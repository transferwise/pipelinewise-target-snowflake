#!/usr/bin/env python

from setuptools import find_packages, setup

with open('README.md') as f:
    long_description = f.read()

setup(name="pipelinewise-target-snowflake",
      version="1.14.1",
      description="Singer.io target for loading data to Snowflake - PipelineWise compatible",
      long_description=long_description,
      long_description_content_type='text/markdown',
      author="Wise",
      url='https://github.com/transferwise/pipelinewise-target-snowflake',
      classifiers=[
          'License :: OSI Approved :: Apache Software License',
          'Programming Language :: Python :: 3 :: Only',
          'Programming Language :: Python :: 3.6',
          'Programming Language :: Python :: 3.7',
          'Programming Language :: Python :: 3.8',
      ],
      py_modules=["target_snowflake"],
      install_requires=[
          'pipelinewise-singer-python==1.*',
          'snowflake-connector-python[pandas]==2.7.*',
          'inflection==0.5.1',
          'joblib==1.1.0',
<<<<<<< HEAD
          'numpy<1.21.0',
          'ujson==4.1.0'
=======
          'boto3==1.20.*',
>>>>>>> 3e31fb35
      ],
      extras_require={
          "test": [
              "pylint==2.12.*",
              'pytest==6.2.5',
              'pytest-cov==3.0.0',
              "python-dotenv==0.19.*"
          ]
      },
      entry_points="""
          [console_scripts]
          target-snowflake=target_snowflake:main
      """,
      packages=find_packages(exclude=['tests*']),
      )<|MERGE_RESOLUTION|>--- conflicted
+++ resolved
@@ -25,12 +25,8 @@
           'snowflake-connector-python[pandas]==2.7.*',
           'inflection==0.5.1',
           'joblib==1.1.0',
-<<<<<<< HEAD
-          'numpy<1.21.0',
-          'ujson==4.1.0'
-=======
+          'ujson==4.1.0',
           'boto3==1.20.*',
->>>>>>> 3e31fb35
       ],
       extras_require={
           "test": [
