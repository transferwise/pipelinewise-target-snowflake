--- conflicted
+++ resolved
@@ -6,11 +6,7 @@
     long_description = f.read()
 
 setup(name="pipelinewise-target-snowflake",
-<<<<<<< HEAD
-      version="1.15.0+hu",
-=======
-      version="2.3.0",
->>>>>>> c0806f07
+      version="2.3.0+hu",
       description="Singer.io target for loading data to Snowflake - PipelineWise compatible",
       long_description=long_description,
       long_description_content_type='text/markdown',
@@ -29,14 +25,9 @@
           'pipelinewise-singer-python==1.*',
           'snowflake-connector-python[pandas]==3.0.4',
           'inflection==0.5.1',
-<<<<<<< HEAD
-          'joblib==1.1.0',
-          'boto3==1.20.*',
-          'snowflake-ingest==1.0.4',
-=======
           'joblib==1.2.0',
           'boto3==1.28.20',
->>>>>>> c0806f07
+          'snowflake-ingest==1.0.4',
       ],
       extras_require={
           "test": [
