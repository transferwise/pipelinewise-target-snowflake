--- conflicted
+++ resolved
@@ -22,25 +22,11 @@
       py_modules=["target_snowflake"],
       install_requires=[
           'pipelinewise-singer-python==1.*',
-<<<<<<< HEAD
-          'snowflake-connector-python==2.3.6',
-          'inflection==0.3.1',
-          'joblib==0.16.0',
-          'python-dateutil==2.8.1',
-          'snowflake-ingest==1.0.2'
-      ],
-      extras_require={
-          "test": [
-              "nose==1.3.7",
-              "mock==3.0.5",
-              "pylint==2.4.2",
-              "python-dotenv==0.14.0",
-              "pytest"
-=======
           'snowflake-connector-python[pandas]==2.7.*',
           'inflection==0.5.1',
           'joblib==1.1.0',
           'boto3==1.20.*',
+          'snowflake-ingest==1.0.4',
       ],
       extras_require={
           "test": [
@@ -48,7 +34,6 @@
               'pytest==6.2.5',
               'pytest-cov==3.0.0',
               "python-dotenv==0.19.*"
->>>>>>> 8a54437d
           ]
       },
       entry_points="""
