--- conflicted
+++ resolved
@@ -26,12 +26,8 @@
           'snowflake-connector-python[pandas]==2.7.*',
           'inflection==0.5.1',
           'joblib==1.1.0',
-<<<<<<< HEAD
           'ujson==4.3.0',
-          'boto3==1.20.*',
-=======
           'boto3==1.21',
->>>>>>> 36fa521d
       ],
       extras_require={
           "test": [
