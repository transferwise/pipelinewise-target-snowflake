#!/usr/bin/env python

from setuptools import find_packages, setup

with open('README.md') as f:
    long_description = f.read()

setup(name="pipelinewise-target-snowflake",
      version="2.2.0",
      description="Singer.io target for loading data to Snowflake - PipelineWise compatible",
      long_description=long_description,
      long_description_content_type='text/markdown',
      author="Wise",
      url='https://github.com/transferwise/pipelinewise-target-snowflake',
      classifiers=[
          'License :: OSI Approved :: Apache Software License',
          'Programming Language :: Python :: 3 :: Only',
          'Programming Language :: Python :: 3.7',
          'Programming Language :: Python :: 3.8',
          'Programming Language :: Python :: 3.9',
      ],
      py_modules=["target_snowflake"],
      python_requires='>=3.7',
      install_requires=[
<<<<<<< HEAD
          'pipelinewise-singer-python>=1,<3',
          'snowflake-connector-python[pandas]>=2.7,<3.1',
=======
          'pipelinewise-singer-python==1.*',
          'snowflake-connector-python[pandas]==3.5.0',
>>>>>>> 186b9911
          'inflection==0.5.1',
          'joblib==1.2.0',
          'boto3==1.28.9',
      ],
      extras_require={
          "test": [
              "pylint==2.12.*",
              'pytest==7.4.0',
              'pytest-cov==3.0.0',
              "python-dotenv>=0.19,<1.1"
          ]
      },
      entry_points="""
          [console_scripts]
          target-snowflake=target_snowflake:main
      """,
      packages=find_packages(exclude=['tests*']),
      )<|MERGE_RESOLUTION|>--- conflicted
+++ resolved
@@ -22,13 +22,8 @@
       py_modules=["target_snowflake"],
       python_requires='>=3.7',
       install_requires=[
-<<<<<<< HEAD
           'pipelinewise-singer-python>=1,<3',
-          'snowflake-connector-python[pandas]>=2.7,<3.1',
-=======
-          'pipelinewise-singer-python==1.*',
           'snowflake-connector-python[pandas]==3.5.0',
->>>>>>> 186b9911
           'inflection==0.5.1',
           'joblib==1.2.0',
           'boto3==1.28.9',
