--- conflicted
+++ resolved
@@ -866,7 +866,6 @@
         # Loading invalid records when record validation disabled should fail at load time
         self.config['validate_records'] = False
         with assert_raises(ProgrammingError):
-<<<<<<< HEAD
             self.persist_lines_with_cache(tap_lines)
 
     def test_pg_records_validation(self):
@@ -886,7 +885,4 @@
         tap_lines_valid_records = test_utils.get_test_tap_lines('messages-pg-with-valid-records.json')
 
         self.config['validate_records'] = True
-        self.persist_lines_with_cache(tap_lines_valid_records)
-=======
-            self.persist_lines_with_cache(tap_lines)
->>>>>>> 5f6ba6a3
+        self.persist_lines_with_cache(tap_lines_valid_records)