import datetime
import json
import unittest
import mock
import os
import botocore

import target_snowflake
from target_snowflake import RecordValidationException
from target_snowflake.db_sync import DbSync
from target_snowflake.upload_clients.s3_upload_client import S3UploadClient

from pyarrow.lib import ArrowTypeError
from snowflake.connector.errors import ProgrammingError
from snowflake.connector.errors import DatabaseError

try:
    import tests.integration.utils as test_utils
except ImportError:
    import utils as test_utils

METADATA_COLUMNS = [
    '_SDC_EXTRACTED_AT',
    '_SDC_BATCHED_AT',
    '_SDC_DELETED_AT'
]


class TestIntegration(unittest.TestCase):
    """
    Integration Tests
    """
    maxDiff = None

    def setUp(self):
        self.config = test_utils.get_test_config()
        snowflake = DbSync(self.config)

        # Drop target schema
        if self.config['default_target_schema']:
            snowflake.query("DROP SCHEMA IF EXISTS {}".format(self.config['default_target_schema']))

    def persist_lines(self, lines):
        """Loads singer messages into snowflake without table caching option"""
        target_snowflake.persist_lines(self.config, lines)

    def persist_lines_with_cache(self, lines):
        """Enables table caching option and loads singer messages into snowflake.

        Table caching mechanism is creating and maintaining an extra table in snowflake about
        the table structures. It's very similar to the INFORMATION_SCHEMA.COLUMNS system views
        but querying INFORMATION_SCHEMA is slow especially when lot of taps running
        in parallel.

        Selecting from a real table instead of INFORMATION_SCHEMA and keeping it
        in memory while the target-snowflake is running results better load performance.
        """
        table_cache, file_format_type = target_snowflake.get_snowflake_statics(self.config)
        target_snowflake.persist_lines(self.config, lines, table_cache, file_format_type)

    def remove_metadata_columns_from_rows(self, rows):
        """Removes metadata columns from a list of rows"""
        d_rows = []
        for r in rows:
            # Copy the original row to a new dict to keep the original dict
            # and remove metadata columns
            d_row = r.copy()
            for md_c in METADATA_COLUMNS:
                d_row.pop(md_c, None)

            # Add new row without metadata columns to the new list
            d_rows.append(d_row)

        return d_rows

    def assert_metadata_columns_exist(self, rows):
        """This is a helper assertion that checks if every row in a list has metadata columns"""
        for r in rows:
            for md_c in METADATA_COLUMNS:
                self.assertTrue(md_c in r)

    def assert_metadata_columns_not_exist(self, rows):
        """This is a helper assertion that checks metadata columns don't exist in any row"""
        for r in rows:
            for md_c in METADATA_COLUMNS:
                self.assertFalse(md_c in r)

    def assert_three_streams_are_into_snowflake(self, should_metadata_columns_exist=False,
                                                should_hard_deleted_rows=False):
        """
        This is a helper assertion that checks if every data from the message-with-three-streams.json
        file is available in Snowflake tables correctly.
        Useful to check different loading methods (unencrypted, Client-Side encryption, gzip, etc.)
        without duplicating assertions
        """
        snowflake = DbSync(self.config)
        default_target_schema = self.config.get('default_target_schema', '')
        schema_mapping = self.config.get('schema_mapping', {})

        # Identify target schema name
        target_schema = None
        if default_target_schema is not None and default_target_schema.strip():
            target_schema = default_target_schema
        elif schema_mapping:
            target_schema = "tap_mysql_test"

        # Get loaded rows from tables
        table_one = snowflake.query("SELECT * FROM {}.test_table_one ORDER BY c_pk".format(target_schema))
        table_two = snowflake.query("SELECT * FROM {}.test_table_two ORDER BY c_pk".format(target_schema))
        table_three = snowflake.query("SELECT * FROM {}.test_table_three ORDER BY c_pk".format(target_schema))

        # ----------------------------------------------------------------------
        # Check rows in table_one
        # ----------------------------------------------------------------------
        expected_table_one = [
            {'C_INT': 1, 'C_PK': 1, 'C_VARCHAR': '1'}
        ]

        self.assertEqual(
            self.remove_metadata_columns_from_rows(table_one), expected_table_one)

        # ----------------------------------------------------------------------
        # Check rows in table_tow
        # ----------------------------------------------------------------------
        expected_table_two = []
        if not should_hard_deleted_rows:
            expected_table_two = [
                {'C_INT': 1, 'C_PK': 1, 'C_VARCHAR': '1', 'C_DATE': datetime.datetime(2019, 2, 1, 15, 12, 45)},
                {'C_INT': 2, 'C_PK': 2, 'C_VARCHAR': '2', 'C_DATE': datetime.datetime(2019, 2, 10, 2, 0, 0)}
            ]
        else:
            expected_table_two = [
                {'C_INT': 2, 'C_PK': 2, 'C_VARCHAR': '2', 'C_DATE': datetime.datetime(2019, 2, 10, 2, 0, 0)}
            ]

        self.assertEqual(
            self.remove_metadata_columns_from_rows(table_two), expected_table_two)

        # ----------------------------------------------------------------------
        # Check rows in table_three
        # ----------------------------------------------------------------------
        expected_table_three = []
        if not should_hard_deleted_rows:
            expected_table_three = [
                {'C_INT': 1, 'C_PK': 1, 'C_VARCHAR': '1', 'C_TIME': datetime.time(4, 0, 0)},
                {'C_INT': 2, 'C_PK': 2, 'C_VARCHAR': '2', 'C_TIME': datetime.time(7, 15, 0)},
                {'C_INT': 3, 'C_PK': 3, 'C_VARCHAR': '3', 'C_TIME': datetime.time(23, 0, 3)}
            ]
        else:
            expected_table_three = [
                {'C_INT': 1, 'C_PK': 1, 'C_VARCHAR': '1', 'C_TIME': datetime.time(4, 0, 0)},
                {'C_INT': 2, 'C_PK': 2, 'C_VARCHAR': '2', 'C_TIME': datetime.time(7, 15, 0)}
            ]

        self.assertEqual(
            self.remove_metadata_columns_from_rows(table_three), expected_table_three)

        # ----------------------------------------------------------------------
        # Check if metadata columns exist or not
        # ----------------------------------------------------------------------
        if should_metadata_columns_exist:
            self.assert_metadata_columns_exist(table_one)
            self.assert_metadata_columns_exist(table_two)
            self.assert_metadata_columns_exist(table_three)
        else:
            self.assert_metadata_columns_not_exist(table_one)
            self.assert_metadata_columns_not_exist(table_two)
            self.assert_metadata_columns_not_exist(table_three)

    def assert_logical_streams_are_in_snowflake(self, should_metadata_columns_exist=False):
        # Get loaded rows from tables
        snowflake = DbSync(self.config)
        target_schema = self.config.get('default_target_schema', '')
        table_one = snowflake.query("SELECT * FROM {}.logical1_table1 ORDER BY CID".format(target_schema))
        table_two = snowflake.query("SELECT * FROM {}.logical1_table2 ORDER BY CID".format(target_schema))
        table_three = snowflake.query("SELECT * FROM {}.logical2_table1 ORDER BY CID".format(target_schema))
        table_four = snowflake.query("SELECT CID, CTIMENTZ, CTIMETZ FROM {}.logical1_edgydata WHERE CID IN(1,2,3,4,5,6,8,9) ORDER BY CID".format(target_schema))

        # ----------------------------------------------------------------------
        # Check rows in table_one
        # ----------------------------------------------------------------------
        expected_table_one = [
            {'CID': 1, 'CVARCHAR': "inserted row", 'CVARCHAR2': None},
            {'CID': 2, 'CVARCHAR': 'inserted row', "CVARCHAR2": "inserted row"},
            {'CID': 3, 'CVARCHAR': "inserted row", 'CVARCHAR2': "inserted row"},
            {'CID': 4, 'CVARCHAR': "inserted row", 'CVARCHAR2': "inserted row"}
        ]

        # ----------------------------------------------------------------------
        # Check rows in table_tow
        # ----------------------------------------------------------------------
        expected_table_two = [
            {'CID': 1, 'CVARCHAR': "updated row"},
            {'CID': 2, 'CVARCHAR': 'updated row'},
            {'CID': 3, 'CVARCHAR': "updated row"},
            {'CID': 5, 'CVARCHAR': "updated row"},
            {'CID': 7, 'CVARCHAR': "updated row"},
            {'CID': 8, 'CVARCHAR': 'updated row'},
            {'CID': 9, 'CVARCHAR': "updated row"},
            {'CID': 10, 'CVARCHAR': 'updated row'}
        ]

        # ----------------------------------------------------------------------
        # Check rows in table_three
        # ----------------------------------------------------------------------
        expected_table_three = [
            {'CID': 1, 'CVARCHAR': "updated row"},
            {'CID': 2, 'CVARCHAR': 'updated row'},
            {'CID': 3, 'CVARCHAR': "updated row"},
        ]

        # ----------------------------------------------------------------------
        # Check rows in table_four
        # ----------------------------------------------------------------------
        expected_table_four = [
            {'CID': 1, 'CTIMENTZ': None, 'CTIMETZ': None},
            {'CID': 2, 'CTIMENTZ': datetime.time(23, 0, 15), 'CTIMETZ': datetime.time(23, 0, 15)},
            {'CID': 3, 'CTIMENTZ': datetime.time(12, 0, 15), 'CTIMETZ': datetime.time(12, 0, 15)},
            {'CID': 4, 'CTIMENTZ': datetime.time(12, 0, 15), 'CTIMETZ': datetime.time(9, 0, 15)},
            {'CID': 5, 'CTIMENTZ': datetime.time(12, 0, 15), 'CTIMETZ': datetime.time(15, 0, 15)},
            {'CID': 6, 'CTIMENTZ': datetime.time(0, 0), 'CTIMETZ': datetime.time(0, 0)},
            {'CID': 8, 'CTIMENTZ': datetime.time(0, 0), 'CTIMETZ': datetime.time(1, 0)},
            {'CID': 9, 'CTIMENTZ': datetime.time(0, 0), 'CTIMETZ': datetime.time(0, 0)}
        ]

        if should_metadata_columns_exist:
            self.assertEqual(self.remove_metadata_columns_from_rows(table_one), expected_table_one)
            self.assertEqual(self.remove_metadata_columns_from_rows(table_two), expected_table_two)
            self.assertEqual(self.remove_metadata_columns_from_rows(table_three), expected_table_three)
            self.assertEqual(table_four, expected_table_four)
        else:
            self.assertEqual(table_one, expected_table_one)
            self.assertEqual(table_two, expected_table_two)
            self.assertEqual(table_three, expected_table_three)
            self.assertEqual(table_four, expected_table_four)

    def assert_logical_streams_are_in_snowflake_and_are_empty(self):
        # Get loaded rows from tables
        snowflake = DbSync(self.config)
        target_schema = self.config.get('default_target_schema', '')
        table_one = snowflake.query("SELECT * FROM {}.logical1_table1 ORDER BY CID".format(target_schema))
        table_two = snowflake.query("SELECT * FROM {}.logical1_table2 ORDER BY CID".format(target_schema))
        table_three = snowflake.query("SELECT * FROM {}.logical2_table1 ORDER BY CID".format(target_schema))
        table_four = snowflake.query("SELECT CID, CTIMENTZ, CTIMETZ FROM {}.logical1_edgydata WHERE CID IN(1,2,3,4,5,6,8,9) ORDER BY CID".format(target_schema))

        self.assertEqual(table_one, [])
        self.assertEqual(table_two, [])
        self.assertEqual(table_three, [])
        self.assertEqual(table_four, [])

    def assert_binary_data_are_in_snowflake(self, table_name, should_metadata_columns_exist=False):
        # Get loaded rows from tables
        snowflake = DbSync(self.config)
        target_schema = self.config.get('default_target_schema', '')
        table_one = snowflake.query("SELECT * FROM {}.{} ORDER BY ID".format(target_schema, table_name))

        # ----------------------------------------------------------------------
        # Check rows in table_one
        # ----------------------------------------------------------------------
        expected_table_one = [
            {'ID': b'pk2', 'DATA': b'data2', 'CREATED_AT': datetime.datetime(2019, 12, 17, 16, 2, 55)},
            {'ID': b'pk4', 'DATA': b'data4', "CREATED_AT": datetime.datetime(2019, 12, 17, 16, 32, 22)},
        ]

        if should_metadata_columns_exist:
            self.assertEqual(self.remove_metadata_columns_from_rows(table_one), expected_table_one)
        else:
            self.assertEqual(table_one, expected_table_one)

    #################################
    #           TESTS               #
    #################################

    def test_invalid_json(self):
        """Receiving invalid JSONs should raise an exception"""
        tap_lines = test_utils.get_test_tap_lines('invalid-json.json')
        with self.assertRaises(json.decoder.JSONDecodeError):
            self.persist_lines_with_cache(tap_lines)

    def test_message_order(self):
        """RECORD message without a previously received SCHEMA message should raise an exception"""
        tap_lines = test_utils.get_test_tap_lines('invalid-message-order.json')
        with self.assertRaises(Exception):
            self.persist_lines_with_cache(tap_lines)

    def test_run_query(self):
        """Running SQLs"""
        snowflake = DbSync(self.config)

        # Running single SQL should return as array
        self.assertEqual(snowflake.query("SELECT 1 col1, 2 col2"),
                         [{'COL1': 1, 'COL2': 2}])

        # Running multiple SQLs should return the result of the last query
        self.assertEqual(snowflake.query(["SELECT 1 col1, 2 col2",
                                          "SELECT 3 col1, 4 col2",
                                          "SELECT 5 col1, 6 col2"]),
                         [{'COL1': 5, 'COL2': 6}])

        # Running multiple SQLs should return empty list if the last query returns zero record
        self.assertEqual(snowflake.query(["SELECT 1 col1, 2 col2",
                                          "SELECT 3 col1, 4 col2",
                                          "SELECT 5 col1, 6 col2 WHERE 1 = 2"]),
                         [])

        # Running multiple SQLs should return the result of the last query even if a previous query returns zero record
        self.assertEqual(snowflake.query(["SELECT 1 col1, 2 col2 WHERE 1 =2 ",
                                          "SELECT 3 col1, 4 col2",
                                          "SELECT 5 col1, 6 col2"]),
                         [{'COL1': 5, 'COL2': 6}])

        # Running multiple SQLs should return empty list if every query returns zero record
        self.assertEqual(snowflake.query(["SELECT 1 col1, 2 col2 WHERE 1 = 2 ",
                                          "SELECT 3 col1, 4 col2 WHERE 1 = 2",
                                          "SELECT 5 col1, 6 col2 WHERE 1 = 2"]),
                         [])

    def test_loading_tables_with_no_encryption(self):
        """Loading multiple tables from the same input tap with various columns types"""
        tap_lines = test_utils.get_test_tap_lines('messages-with-three-streams.json')

        # Turning off client-side encryption and load
        self.config['client_side_encryption_master_key'] = ''
        self.persist_lines_with_cache(tap_lines)

        self.assert_three_streams_are_into_snowflake()

    def test_loading_tables_with_client_side_encryption(self):
        """Loading multiple tables from the same input tap with various columns types"""
        tap_lines = test_utils.get_test_tap_lines('messages-with-three-streams.json')

        # Turning on client-side encryption and load
        self.config['client_side_encryption_master_key'] = os.environ.get('CLIENT_SIDE_ENCRYPTION_MASTER_KEY')
        self.persist_lines_with_cache(tap_lines)

        self.assert_three_streams_are_into_snowflake()

    def test_loading_tables_with_client_side_encryption_and_wrong_master_key(self):
        """Loading multiple tables from the same input tap with various columns types"""
        tap_lines = test_utils.get_test_tap_lines('messages-with-three-streams.json')

        # Turning on client-side encryption and load but using a well formatted but wrong master key
        self.config['client_side_encryption_master_key'] = "Wr0n6m45t3rKeY0123456789a0123456789a0123456="
        with self.assertRaises(ProgrammingError):
            self.persist_lines_with_cache(tap_lines)

    def test_loading_tables_with_metadata_columns(self):
        """Loading multiple tables from the same input tap with various columns types"""
        tap_lines = test_utils.get_test_tap_lines('messages-with-three-streams.json')

        # Turning on adding metadata columns
        self.config['add_metadata_columns'] = True
        self.persist_lines_with_cache(tap_lines)

        # Check if data loaded correctly and metadata columns exist
        self.assert_three_streams_are_into_snowflake(should_metadata_columns_exist=True)

    def test_loading_tables_with_defined_parallelism(self):
        """Loading multiple tables from the same input tap with various columns types"""
        tap_lines = test_utils.get_test_tap_lines('messages-with-three-streams.json')

        # Using fixed 1 thread parallelism
        self.config['parallelism'] = 1
        self.persist_lines_with_cache(tap_lines)

        # Check if data loaded correctly and metadata columns exist
        self.assert_three_streams_are_into_snowflake()

    def test_loading_tables_with_hard_delete(self):
        """Loading multiple tables from the same input tap with deleted rows"""
        tap_lines = test_utils.get_test_tap_lines('messages-with-three-streams.json')

        # Turning on hard delete mode
        self.config['hard_delete'] = True
        self.persist_lines_with_cache(tap_lines)

        # Check if data loaded correctly and metadata columns exist
        self.assert_three_streams_are_into_snowflake(
            should_metadata_columns_exist=True,
            should_hard_deleted_rows=True
        )

    def test_loading_with_multiple_schema(self):
        """Loading table with multiple SCHEMA messages"""
        tap_lines = test_utils.get_test_tap_lines('messages-with-multi-schemas.json')

        # Load with default settings
        self.persist_lines_with_cache(tap_lines)

        # Check if data loaded correctly
        self.assert_three_streams_are_into_snowflake(
            should_metadata_columns_exist=False,
            should_hard_deleted_rows=False
        )

    def test_loading_tables_with_binary_columns_and_hard_delete(self):
        """Loading multiple tables from the same input tap with deleted rows"""
        tap_lines = test_utils.get_test_tap_lines('messages-with-binary-columns.json')

        # Turning on hard delete mode
        self.config['hard_delete'] = True
        self.persist_lines_with_cache(tap_lines)

        # Check if data loaded correctly and metadata columns exist
        self.assert_binary_data_are_in_snowflake(
            table_name='test_binary',
            should_metadata_columns_exist=True
        )

    def test_loading_table_with_reserved_word_as_name_and_hard_delete(self):
        """Loading a table where the name is a reserved word with deleted rows"""
        tap_lines = test_utils.get_test_tap_lines('messages-with-reserved-name-as-table-name.json')

        # Turning on hard delete mode
        self.config['hard_delete'] = True
        self.persist_lines_with_cache(tap_lines)

        # Check if data loaded correctly and metadata columns exist
        self.assert_binary_data_are_in_snowflake(
            table_name='"ORDER"',
            should_metadata_columns_exist=True
        )

    def test_loading_table_with_space(self):
        """Loading a table where the name has space"""
        tap_lines = test_utils.get_test_tap_lines('messages-with-space-in-table-name.json')

        # Turning on hard delete mode
        self.config['hard_delete'] = True
        self.persist_lines_with_cache(tap_lines)

        # Check if data loaded correctly and metadata columns exist
        self.assert_binary_data_are_in_snowflake(
            table_name='"TABLE WITH SPACE AND UPPERCASE"',
            should_metadata_columns_exist=True
        )

    def test_loading_unicode_characters(self):
        """Loading unicode encoded characters"""
        tap_lines = test_utils.get_test_tap_lines('messages-with-unicode-characters.json')

        # Load with default settings
        self.persist_lines_with_cache(tap_lines)

        # Get loaded rows from tables
        snowflake = DbSync(self.config)
        target_schema = self.config.get('default_target_schema', '')
        table_unicode = snowflake.query("SELECT * FROM {}.test_table_unicode ORDER BY C_INT".format(target_schema))

        self.assertEqual(
            table_unicode,
            [
                {'C_INT': 1, 'C_PK': 1, 'C_VARCHAR': 'Hello world, Καλημέρα κόσμε, コンニチハ'},
                {'C_INT': 2, 'C_PK': 2, 'C_VARCHAR': 'Chinese: 和毛泽东 <<重上井冈山>>. 严永欣, 一九八八年.'},
                {'C_INT': 3, 'C_PK': 3,
                 'C_VARCHAR': 'Russian: Зарегистрируйтесь сейчас на Десятую Международную Конференцию по'},
                {'C_INT': 4, 'C_PK': 4, 'C_VARCHAR': 'Thai: แผ่นดินฮั่นเสื่อมโทรมแสนสังเวช'},
                {'C_INT': 5, 'C_PK': 5, 'C_VARCHAR': 'Arabic: لقد لعبت أنت وأصدقاؤك لمدة وحصلتم علي من إجمالي النقاط'},
                {'C_INT': 6, 'C_PK': 6, 'C_VARCHAR': 'Special Characters: [",\'!@£$%^&*()]'}
            ])

    def test_non_db_friendly_columns(self):
        """Loading non-db friendly columns like, camelcase, minus signs, etc."""
        tap_lines = test_utils.get_test_tap_lines('messages-with-non-db-friendly-columns.json')

        # Load with default settings
        self.persist_lines_with_cache(tap_lines)

        # Get loaded rows from tables
        snowflake = DbSync(self.config)
        target_schema = self.config.get('default_target_schema', '')
        table_non_db_friendly_columns = snowflake.query(
            "SELECT * FROM {}.test_table_non_db_friendly_columns ORDER BY c_pk".format(target_schema))

        self.assertEqual(
            table_non_db_friendly_columns,
            [
                {'C_PK': 1, 'CAMELCASECOLUMN': 'Dummy row 1', 'MINUS-COLUMN': 'Dummy row 1'},
                {'C_PK': 2, 'CAMELCASECOLUMN': 'Dummy row 2', 'MINUS-COLUMN': 'Dummy row 2'},
                {'C_PK': 3, 'CAMELCASECOLUMN': 'Dummy row 3', 'MINUS-COLUMN': 'Dummy row 3'},
                {'C_PK': 4, 'CAMELCASECOLUMN': 'Dummy row 4', 'MINUS-COLUMN': 'Dummy row 4'},
                {'C_PK': 5, 'CAMELCASECOLUMN': 'Dummy row 5', 'MINUS-COLUMN': 'Dummy row 5'},
            ])

    def test_nested_schema_unflattening(self):
        """Loading nested JSON objects into VARIANT columns without flattening"""
        tap_lines = test_utils.get_test_tap_lines('messages-with-nested-schema.json')

        # Load with default settings - Flattening disabled
        self.persist_lines_with_cache(tap_lines)

        # Get loaded rows from tables - Transform JSON to string at query time
        snowflake = DbSync(self.config)
        target_schema = self.config.get('default_target_schema', '')
        unflattened_table = snowflake.query("""
            SELECT c_pk
                  ,TO_CHAR(c_array) c_array
                  ,TO_CHAR(c_object) c_object
                  ,TO_CHAR(c_object) c_object_with_props
                  ,TO_CHAR(c_nested_object) c_nested_object
              FROM {}.test_table_nested_schema
             ORDER BY c_pk""".format(target_schema))

        # Should be valid nested JSON strings
        self.assertEqual(
            unflattened_table,
            [{
                'C_PK': 1,
                'C_ARRAY': '[1,2,3]',
                'C_OBJECT': '{"key_1":"value_1"}',
                'C_OBJECT_WITH_PROPS': '{"key_1":"value_1"}',
                'C_NESTED_OBJECT': '{"nested_prop_1":"nested_value_1","nested_prop_2":"nested_value_2","nested_prop_3":{"multi_nested_prop_1":"multi_value_1","multi_nested_prop_2":"multi_value_2"}}'
            }])

    def test_nested_schema_flattening(self):
        """Loading nested JSON objects with flattening and not not flattening"""
        tap_lines = test_utils.get_test_tap_lines('messages-with-nested-schema.json')

        # Turning on data flattening
        self.config['data_flattening_max_level'] = 10

        # Load with default settings - Flattening disabled
        self.persist_lines_with_cache(tap_lines)

        # Get loaded rows from tables
        snowflake = DbSync(self.config)
        target_schema = self.config.get('default_target_schema', '')
        flattened_table = snowflake.query(
            "SELECT * FROM {}.test_table_nested_schema ORDER BY c_pk".format(target_schema))

        # Should be flattened columns
        self.assertEqual(
            flattened_table,
            [{
                'C_PK': 1,
                'C_ARRAY': '[\n  1,\n  2,\n  3\n]',
                'C_OBJECT': None,
                # Cannot map RECORD to SCHEMA. SCHEMA doesn't have properties that requires for flattening
                'C_OBJECT_WITH_PROPS__KEY_1': 'value_1',
                'C_NESTED_OBJECT__NESTED_PROP_1': 'nested_value_1',
                'C_NESTED_OBJECT__NESTED_PROP_2': 'nested_value_2',
                'C_NESTED_OBJECT__NESTED_PROP_3__MULTI_NESTED_PROP_1': 'multi_value_1',
                'C_NESTED_OBJECT__NESTED_PROP_3__MULTI_NESTED_PROP_2': 'multi_value_2',
            }])

    def test_column_name_change(self):
        """Tests correct renaming of snowflake columns after source change"""
        tap_lines_before_column_name_change = test_utils.get_test_tap_lines('messages-with-three-streams.json')
        tap_lines_after_column_name_change = test_utils.get_test_tap_lines(
            'messages-with-three-streams-modified-column.json')

        # Load with default settings
        self.persist_lines_with_cache(tap_lines_before_column_name_change)
        self.persist_lines_with_cache(tap_lines_after_column_name_change)

        # Get loaded rows from tables
        snowflake = DbSync(self.config)
        target_schema = self.config.get('default_target_schema', '')
        table_one = snowflake.query("SELECT * FROM {}.test_table_one ORDER BY c_pk".format(target_schema))
        table_two = snowflake.query("SELECT * FROM {}.test_table_two ORDER BY c_pk".format(target_schema))
        table_three = snowflake.query("SELECT * FROM {}.test_table_three ORDER BY c_pk".format(target_schema))

        # Get the previous column name from information schema in test_table_two
        previous_column_name = snowflake.query("""
            SELECT column_name
              FROM information_schema.columns
             WHERE table_catalog = '{}'
               AND table_schema = '{}'
               AND table_name = 'TEST_TABLE_TWO'
               AND ordinal_position = 1
            """.format(
            self.config.get('dbname', '').upper(),
            target_schema.upper()))[0]["COLUMN_NAME"]

        # Table one should have no changes
        self.assertEqual(
            table_one,
            [{'C_INT': 1, 'C_PK': 1, 'C_VARCHAR': '1'}])

        # Table two should have a versioned column and a new column
        self.assertEqual(
            table_two,
            [
                {previous_column_name: datetime.datetime(2019, 2, 1, 15, 12, 45), 'C_INT': 1, 'C_PK': 1,
                 'C_VARCHAR': '1', 'C_DATE': None, 'C_NEW_COLUMN': None},
                {previous_column_name: datetime.datetime(2019, 2, 10, 2), 'C_INT': 2, 'C_PK': 2, 'C_VARCHAR': '2',
                 'C_DATE': '2019-02-12 02:00:00', 'C_NEW_COLUMN': 'data 1'},
                {previous_column_name: None, 'C_INT': 3, 'C_PK': 3, 'C_VARCHAR': '2', 'C_DATE': '2019-02-15 02:00:00',
                 'C_NEW_COLUMN': 'data 2'}
            ]
        )

        # Table three should have a renamed columns and a new column
        self.assertEqual(
            table_three,
            [
                {'C_INT': 1, 'C_PK': 1, 'C_TIME': datetime.time(4, 0), 'C_VARCHAR': '1', 'C_TIME_RENAMED': None,
                 'C_NEW_COLUMN': None},
                {'C_INT': 2, 'C_PK': 2, 'C_TIME': datetime.time(7, 15), 'C_VARCHAR': '2', 'C_TIME_RENAMED': None,
                 'C_NEW_COLUMN': None},
                {'C_INT': 3, 'C_PK': 3, 'C_TIME': datetime.time(23, 0, 3), 'C_VARCHAR': '3',
                 'C_TIME_RENAMED': datetime.time(8, 15), 'C_NEW_COLUMN': 'data 1'},
                {'C_INT': 4, 'C_PK': 4, 'C_TIME': None, 'C_VARCHAR': '4', 'C_TIME_RENAMED': datetime.time(23, 0, 3),
                 'C_NEW_COLUMN': 'data 2'}
            ])

    def test_column_name_change_without_table_cache(self):
        """Tests correct renaming of snowflake columns after source change with not using table caching"""
        tap_lines_before_column_name_change = test_utils.get_test_tap_lines('messages-with-three-streams.json')
        tap_lines_after_column_name_change = test_utils.get_test_tap_lines(
            'messages-with-three-streams-modified-column.json')

        # Load with default settings
        self.persist_lines(tap_lines_before_column_name_change)
        self.persist_lines(tap_lines_after_column_name_change)

        # Get loaded rows from tables
        snowflake = DbSync(self.config)
        target_schema = self.config.get('default_target_schema', '')
        table_one = snowflake.query("SELECT * FROM {}.test_table_one ORDER BY c_pk".format(target_schema))
        table_two = snowflake.query("SELECT * FROM {}.test_table_two ORDER BY c_pk".format(target_schema))
        table_three = snowflake.query("SELECT * FROM {}.test_table_three ORDER BY c_pk".format(target_schema))

        # Get the previous column name from information schema in test_table_two
        previous_column_name = snowflake.query("""
            SELECT column_name
              FROM information_schema.columns
             WHERE table_catalog = '{}'
               AND table_schema = '{}'
               AND table_name = 'TEST_TABLE_TWO'
               AND ordinal_position = 1
            """.format(
            self.config.get('dbname', '').upper(),
            target_schema.upper()))[0]["COLUMN_NAME"]

        # Table one should have no changes
        self.assertEqual(
            table_one,
            [{'C_INT': 1, 'C_PK': 1, 'C_VARCHAR': '1'}])

        # Table two should have a versioned column and a new column
        self.assertEqual(
            table_two,
            [
                {previous_column_name: datetime.datetime(2019, 2, 1, 15, 12, 45), 'C_INT': 1, 'C_PK': 1,
                 'C_VARCHAR': '1', 'C_DATE': None, 'C_NEW_COLUMN': None},
                {previous_column_name: datetime.datetime(2019, 2, 10, 2), 'C_INT': 2, 'C_PK': 2, 'C_VARCHAR': '2',
                 'C_DATE': '2019-02-12 02:00:00', 'C_NEW_COLUMN': 'data 1'},
                {previous_column_name: None, 'C_INT': 3, 'C_PK': 3, 'C_VARCHAR': '2', 'C_DATE': '2019-02-15 02:00:00',
                 'C_NEW_COLUMN': 'data 2'}
            ]
        )

        # Table three should have a renamed columns and a new column
        self.assertEqual(
            table_three,
            [
                {'C_INT': 1, 'C_PK': 1, 'C_TIME': datetime.time(4, 0), 'C_VARCHAR': '1', 'C_TIME_RENAMED': None,
                 'C_NEW_COLUMN': None},
                {'C_INT': 2, 'C_PK': 2, 'C_TIME': datetime.time(7, 15), 'C_VARCHAR': '2', 'C_TIME_RENAMED': None,
                 'C_NEW_COLUMN': None},
                {'C_INT': 3, 'C_PK': 3, 'C_TIME': datetime.time(23, 0, 3), 'C_VARCHAR': '3',
                 'C_TIME_RENAMED': datetime.time(8, 15), 'C_NEW_COLUMN': 'data 1'},
                {'C_INT': 4, 'C_PK': 4, 'C_TIME': None, 'C_VARCHAR': '4', 'C_TIME_RENAMED': datetime.time(23, 0, 3),
                 'C_NEW_COLUMN': 'data 2'}
            ])

    def test_logical_streams_from_pg_with_hard_delete_and_default_batch_size_should_pass(self):
        """Tests logical streams from pg with inserts, updates and deletes"""
        tap_lines = test_utils.get_test_tap_lines('messages-pg-logical-streams.json')

        # Turning on hard delete mode
        self.config['hard_delete'] = True
        self.persist_lines_with_cache(tap_lines)

        self.assert_logical_streams_are_in_snowflake(True)

    def test_logical_streams_from_pg_with_hard_delete_and_batch_size_of_5_should_pass(self):
        """Tests logical streams from pg with inserts, updates and deletes"""
        tap_lines = test_utils.get_test_tap_lines('messages-pg-logical-streams.json')

        # Turning on hard delete mode
        self.config['hard_delete'] = True
        self.config['batch_size_rows'] = 5
        self.persist_lines_with_cache(tap_lines)

        self.assert_logical_streams_are_in_snowflake(True)

    def test_logical_streams_from_pg_with_hard_delete_and_batch_size_of_5_and_no_records_should_pass(self):
        """Tests logical streams from pg with inserts, updates and deletes"""
        tap_lines = test_utils.get_test_tap_lines('messages-pg-logical-streams-no-records.json')

        # Turning on hard delete mode
        self.config['hard_delete'] = True
        self.config['batch_size_rows'] = 5
        self.persist_lines_with_cache(tap_lines)

        self.assert_logical_streams_are_in_snowflake_and_are_empty()

    @mock.patch('target_snowflake.emit_state')
    def test_flush_streams_with_no_intermediate_flushes(self, mock_emit_state):
        """Test emitting states when no intermediate flush required"""
        mock_emit_state.get.return_value = None
        tap_lines = test_utils.get_test_tap_lines('messages-pg-logical-streams.json')

        # Set batch size big enough to never has to flush in the middle
        self.config['hard_delete'] = True
        self.config['batch_size_rows'] = 1000
        self.persist_lines_with_cache(tap_lines)

        # State should be emitted only once with the latest received STATE message
        self.assertEqual(
            mock_emit_state.mock_calls,
            [
                mock.call({"currently_syncing": None, "bookmarks": {
                    "logical1-logical1_edgydata": {"last_replication_method": "LOG_BASED", "lsn": 108240872, "version": 1570922723596, "xmin": None},
                    "logical1-logical1_table1": {"last_replication_method": "LOG_BASED", "lsn": 108240872, "version": 1570922723618, "xmin": None},
                    "logical1-logical1_table2": {"last_replication_method": "LOG_BASED", "lsn": 108240872, "version": 1570922723635, "xmin": None},
                    "logical2-logical2_table1": {"last_replication_method": "LOG_BASED", "lsn": 108240872, "version": 1570922723651, "xmin": None},
                    "public-city": {"last_replication_method": "INCREMENTAL", "replication_key": "id", "version": 1570922723667, "replication_key_value": 4079},
                    "public-country": {"last_replication_method": "FULL_TABLE", "version": 1570922730456, "xmin": None},
                    "public2-wearehere": {}}})
            ])

        # Every table should be loaded correctly
        self.assert_logical_streams_are_in_snowflake(True)

    @mock.patch('target_snowflake.emit_state')
    def test_flush_streams_with_intermediate_flushes(self, mock_emit_state):
        """Test emitting states when intermediate flushes required"""
        mock_emit_state.get.return_value = None
        tap_lines = test_utils.get_test_tap_lines('messages-pg-logical-streams.json')

        # Set batch size small enough to trigger multiple stream flushes
        self.config['hard_delete'] = True
        self.config['batch_size_rows'] = 10
        self.persist_lines_with_cache(tap_lines)

        # State should be emitted multiple times, updating the positions only in the stream which got flushed
        self.assertEqual(
            mock_emit_state.call_args_list,
            [
                # Flush #1 - Flushed edgydata until lsn: 108197216
                mock.call({"currently_syncing": None, "bookmarks": {
                    "logical1-logical1_edgydata": {"last_replication_method": "LOG_BASED", "lsn": 108197216, "version": 1570922723596, "xmin": None},
                    "logical1-logical1_table1": {"last_replication_method": "LOG_BASED", "lsn": 108196176, "version": 1570922723618, "xmin": None},
                     "logical1-logical1_table2": {"last_replication_method": "LOG_BASED", "lsn": 108196176, "version": 1570922723635, "xmin": None},
                     "logical2-logical2_table1": {"last_replication_method": "LOG_BASED", "lsn": 108196176, "version": 1570922723651, "xmin": None},
                     "public-city": {"last_replication_method": "INCREMENTAL", "replication_key": "id", "version": 1570922723667, "replication_key_value": 4079},
                     "public-country": {"last_replication_method": "FULL_TABLE", "version": 1570922730456, "xmin": None},
                     "public2-wearehere": {}}}),
                # Flush #2 - Flushed logical1-logical1_table2 until lsn: 108201336
                mock.call({"currently_syncing": None, "bookmarks": {
                    "logical1-logical1_edgydata": {"last_replication_method": "LOG_BASED", "lsn": 108197216, "version": 1570922723596, "xmin": None},
                    "logical1-logical1_table1": {"last_replication_method": "LOG_BASED", "lsn": 108196176, "version": 1570922723618, "xmin": None},
                     "logical1-logical1_table2": {"last_replication_method": "LOG_BASED", "lsn": 108201336, "version": 1570922723635, "xmin": None},
                     "logical2-logical2_table1": {"last_replication_method": "LOG_BASED", "lsn": 108196176, "version": 1570922723651, "xmin": None},
                     "public-city": {"last_replication_method": "INCREMENTAL", "replication_key": "id", "version": 1570922723667, "replication_key_value": 4079},
                     "public-country": {"last_replication_method": "FULL_TABLE", "version": 1570922730456, "xmin": None},
                     "public2-wearehere": {}}}),
                # Flush #3 - Flushed logical1-logical1_table2 until lsn: 108237600
                mock.call({"currently_syncing": None, "bookmarks": {
                    "logical1-logical1_edgydata": {"last_replication_method": "LOG_BASED", "lsn": 108197216, "version": 1570922723596, "xmin": None},
                    "logical1-logical1_table1": {"last_replication_method": "LOG_BASED", "lsn": 108196176, "version": 1570922723618, "xmin": None},
                     "logical1-logical1_table2": {"last_replication_method": "LOG_BASED", "lsn": 108237600, "version": 1570922723635, "xmin": None},
                     "logical2-logical2_table1": {"last_replication_method": "LOG_BASED", "lsn": 108196176, "version": 1570922723651, "xmin": None},
                     "public-city": {"last_replication_method": "INCREMENTAL", "replication_key": "id", "version": 1570922723667, "replication_key_value": 4079},
                     "public-country": {"last_replication_method": "FULL_TABLE", "version": 1570922730456, "xmin": None},
                     "public2-wearehere": {}}}),
                # Flush #4 - Flushed logical1-logical1_table2 until lsn: 108238768
                mock.call({"currently_syncing": None, "bookmarks": {
                    "logical1-logical1_edgydata": {"last_replication_method": "LOG_BASED", "lsn": 108197216, "version": 1570922723596, "xmin": None},
                    "logical1-logical1_table1": {"last_replication_method": "LOG_BASED", "lsn": 108196176, "version": 1570922723618, "xmin": None},
                     "logical1-logical1_table2": {"last_replication_method": "LOG_BASED", "lsn": 108238768, "version": 1570922723635, "xmin": None},
                     "logical2-logical2_table1": {"last_replication_method": "LOG_BASED", "lsn": 108196176, "version": 1570922723651, "xmin": None},
                     "public-city": {"last_replication_method": "INCREMENTAL", "replication_key": "id", "version": 1570922723667, "replication_key_value": 4079},
                     "public-country": {"last_replication_method": "FULL_TABLE", "version": 1570922730456, "xmin": None},
                     "public2-wearehere": {}}}),
                # Flush #5 - Flushed logical1-logical1_table2 until lsn: 108239704,
                mock.call({"currently_syncing": None, "bookmarks": {
                    "logical1-logical1_edgydata": {"last_replication_method": "LOG_BASED", "lsn": 108197216, "version": 1570922723596, "xmin": None},
                    "logical1-logical1_table1": {"last_replication_method": "LOG_BASED", "lsn": 108196176, "version": 1570922723618, "xmin": None},
                     "logical1-logical1_table2": {"last_replication_method": "LOG_BASED", "lsn": 108239896, "version": 1570922723635, "xmin": None},
                     "logical2-logical2_table1": {"last_replication_method": "LOG_BASED", "lsn": 108196176, "version": 1570922723651, "xmin": None},
                     "public-city": {"last_replication_method": "INCREMENTAL", "replication_key": "id", "version": 1570922723667, "replication_key_value": 4079},
                     "public-country": {"last_replication_method": "FULL_TABLE", "version": 1570922730456, "xmin": None},
                     "public2-wearehere": {}}}),
                # Flush #6 - Last flush, update every stream lsn: 108240872,
                mock.call({"currently_syncing": None, "bookmarks": {
                    "logical1-logical1_edgydata": {"last_replication_method": "LOG_BASED", "lsn": 108240872, "version": 1570922723596, "xmin": None},
                    "logical1-logical1_table1": {"last_replication_method": "LOG_BASED", "lsn": 108240872, "version": 1570922723618, "xmin": None},
                     "logical1-logical1_table2": {"last_replication_method": "LOG_BASED", "lsn": 108240872, "version": 1570922723635, "xmin": None},
                     "logical2-logical2_table1": {"last_replication_method": "LOG_BASED", "lsn": 108240872, "version": 1570922723651, "xmin": None},
                     "public-city": {"last_replication_method": "INCREMENTAL", "replication_key": "id", "version": 1570922723667, "replication_key_value": 4079},
                     "public-country": {"last_replication_method": "FULL_TABLE", "version": 1570922730456, "xmin": None},
                     "public2-wearehere": {}}}),
            ])

        # Every table should be loaded correctly
        self.assert_logical_streams_are_in_snowflake(True)

    @mock.patch('target_snowflake.emit_state')
    def test_flush_streams_with_intermediate_flushes_on_all_streams(self, mock_emit_state):
        """Test emitting states when intermediate flushes required and flush_all_streams is enabled"""
        mock_emit_state.get.return_value = None
        tap_lines = test_utils.get_test_tap_lines('messages-pg-logical-streams.json')

        # Set batch size small enough to trigger multiple stream flushes
        self.config['hard_delete'] = True
        self.config['batch_size_rows'] = 10
        self.config['flush_all_streams'] = True
        self.persist_lines_with_cache(tap_lines)

        # State should be emitted 6 times, flushing every stream and updating every stream position
        self.assertEqual(
            mock_emit_state.call_args_list,
            [
                # Flush #1 - Flush every stream until lsn: 108197216
                mock.call({"currently_syncing": None, "bookmarks": {
                    "logical1-logical1_edgydata": {"last_replication_method": "LOG_BASED", "lsn": 108197216, "version": 1570922723596, "xmin": None},
                    "logical1-logical1_table1": {"last_replication_method": "LOG_BASED", "lsn": 108197216, "version": 1570922723618, "xmin": None},
                    "logical1-logical1_table2": {"last_replication_method": "LOG_BASED", "lsn": 108197216, "version": 1570922723635, "xmin": None},
                    "logical2-logical2_table1": {"last_replication_method": "LOG_BASED", "lsn": 108197216, "version": 1570922723651, "xmin": None},
                    "public-city": {"last_replication_method": "INCREMENTAL", "replication_key": "id", "version": 1570922723667, "replication_key_value": 4079},
                    "public-country": {"last_replication_method": "FULL_TABLE", "version": 1570922730456, "xmin": None},
                    "public2-wearehere": {}}}),
                # Flush #2 - Flush every stream until lsn 108201336
                mock.call({'currently_syncing': None, 'bookmarks': {
                    "logical1-logical1_edgydata": {"last_replication_method": "LOG_BASED", "lsn": 108201336, "version": 1570922723596, "xmin": None},
                    "logical1-logical1_table1": {"last_replication_method": "LOG_BASED", "lsn": 108201336, "version": 1570922723618, "xmin": None},
                    "logical1-logical1_table2": {"last_replication_method": "LOG_BASED", "lsn": 108201336, "version": 1570922723635, "xmin": None},
                    "logical2-logical2_table1": {"last_replication_method": "LOG_BASED", "lsn": 108201336, "version": 1570922723651, "xmin": None},
                    "public-city": {"last_replication_method": "INCREMENTAL", "replication_key": "id", "version": 1570922723667, "replication_key_value": 4079},
                    "public-country": {"last_replication_method": "FULL_TABLE", "version": 1570922730456, "xmin": None},
                    "public2-wearehere": {}}}),
                # Flush #3 - Flush every stream until lsn: 108237600
                mock.call({'currently_syncing': None, 'bookmarks': {
                    "logical1-logical1_edgydata": {"last_replication_method": "LOG_BASED", "lsn": 108237600, "version": 1570922723596, "xmin": None},
                    "logical1-logical1_table1": {"last_replication_method": "LOG_BASED", "lsn": 108237600, "version": 1570922723618, "xmin": None},
                    "logical1-logical1_table2": {"last_replication_method": "LOG_BASED", "lsn": 108237600, "version": 1570922723635, "xmin": None},
                    "logical2-logical2_table1": {"last_replication_method": "LOG_BASED", "lsn": 108237600, "version": 1570922723651, "xmin": None},
                    "public-city": {"last_replication_method": "INCREMENTAL", "replication_key": "id", "version": 1570922723667, "replication_key_value": 4079},
                    "public-country": {"last_replication_method": "FULL_TABLE", "version": 1570922730456, "xmin": None},
                    "public2-wearehere": {}}}),
                # Flush #4 - Flush every stream until lsn: 108238768
                mock.call({'currently_syncing': None, 'bookmarks': {
                    "logical1-logical1_edgydata": {"last_replication_method": "LOG_BASED", "lsn": 108238768, "version": 1570922723596, "xmin": None},
                    "logical1-logical1_table1": {"last_replication_method": "LOG_BASED", "lsn": 108238768, "version": 1570922723618, "xmin": None},
                    "logical1-logical1_table2": {"last_replication_method": "LOG_BASED", "lsn": 108238768, "version": 1570922723635, "xmin": None},
                    "logical2-logical2_table1": {"last_replication_method": "LOG_BASED", "lsn": 108238768, "version": 1570922723651, "xmin": None},
                    "public-city": {"last_replication_method": "INCREMENTAL", "replication_key": "id", "version": 1570922723667, "replication_key_value": 4079},
                    "public-country": {"last_replication_method": "FULL_TABLE", "version": 1570922730456, "xmin": None},
                    "public2-wearehere": {}}}),
                # Flush #5 - Flush every stream until lsn: 108239704,
                mock.call({'currently_syncing': None, 'bookmarks': {
                    "logical1-logical1_edgydata": {"last_replication_method": "LOG_BASED", "lsn": 108239896, "version": 1570922723596, "xmin": None},
                    "logical1-logical1_table1": {"last_replication_method": "LOG_BASED", "lsn": 108239896, "version": 1570922723618, "xmin": None},
                    "logical1-logical1_table2": {"last_replication_method": "LOG_BASED", "lsn": 108239896, "version": 1570922723635, "xmin": None},
                    "logical2-logical2_table1": {"last_replication_method": "LOG_BASED", "lsn": 108239896, "version": 1570922723651, "xmin": None},
                    "public-city": {"last_replication_method": "INCREMENTAL", "replication_key": "id", "version": 1570922723667, "replication_key_value": 4079},
                    "public-country": {"last_replication_method": "FULL_TABLE", "version": 1570922730456, "xmin": None},
                    "public2-wearehere": {}}}),
                # Flush #6 - Last flush, update every stream until lsn: 108240872,
                mock.call({'currently_syncing': None, 'bookmarks': {
                    "logical1-logical1_edgydata": {"last_replication_method": "LOG_BASED", "lsn": 108240872, "version": 1570922723596, "xmin": None},
                    "logical1-logical1_table1": {"last_replication_method": "LOG_BASED", "lsn": 108240872, "version": 1570922723618, "xmin": None},
                    "logical1-logical1_table2": {"last_replication_method": "LOG_BASED", "lsn": 108240872, "version": 1570922723635, "xmin": None},
                    "logical2-logical2_table1": {"last_replication_method": "LOG_BASED", "lsn": 108240872, "version": 1570922723651, "xmin": None},
                    "public-city": {"last_replication_method": "INCREMENTAL", "replication_key": "id", "version": 1570922723667, "replication_key_value": 4079},
                    "public-country": {"last_replication_method": "FULL_TABLE", "version": 1570922730456, "xmin": None},
                    "public2-wearehere": {}}}),
            ])

        # Every table should be loaded correctly
        self.assert_logical_streams_are_in_snowflake(True)

    def test_record_validation(self):
        """Test validating records"""
        tap_lines = test_utils.get_test_tap_lines('messages-with-invalid-records.json')

        # Loading invalid records when record validation enabled should fail at ...
        self.config['validate_records'] = True
        with self.assertRaises(RecordValidationException):
            self.persist_lines_with_cache(tap_lines)

        # Loading invalid records when record validation disabled should fail at load time
        self.config['validate_records'] = False
        if self.config['file_format'] == os.environ.get('TARGET_SNOWFLAKE_FILE_FORMAT_CSV'):
            with self.assertRaises(ProgrammingError):
                self.persist_lines_with_cache(tap_lines)

        if self.config['file_format'] == os.environ.get('TARGET_SNOWFLAKE_FILE_FORMAT_PARQUET'):
            with self.assertRaises(ArrowTypeError):
                self.persist_lines_with_cache(tap_lines)

    def test_pg_records_validation(self):
        """Test validating records from postgres tap"""
        tap_lines_invalid_records = test_utils.get_test_tap_lines('messages-pg-with-invalid-records.json')

        # Loading invalid records when record validation enabled should fail at ...
        self.config['validate_records'] = True
        with self.assertRaises(RecordValidationException):
            self.persist_lines_with_cache(tap_lines_invalid_records)

        # Loading invalid records when record validation disabled, should pass without any exceptions
        self.config['validate_records'] = False
        self.persist_lines_with_cache(tap_lines_invalid_records)

        # Valid records should pass for both with and without validation
        tap_lines_valid_records = test_utils.get_test_tap_lines('messages-pg-with-valid-records.json')

        self.config['validate_records'] = True
        self.persist_lines_with_cache(tap_lines_valid_records)

    def test_loading_tables_with_custom_temp_dir(self):
        """Loading multiple tables from the same input tap using custom temp directory"""
        tap_lines = test_utils.get_test_tap_lines('messages-with-three-streams.json')

        # Turning on client-side encryption and load
        self.config['temp_dir'] = ('~/.pipelinewise/tmp')
        self.persist_lines_with_cache(tap_lines)

        self.assert_three_streams_are_into_snowflake()

    def test_aws_env_vars(self):
        """Test loading data with credentials defined in AWS environment variables
        than explicitly provided access keys"""
        tap_lines = test_utils.get_test_tap_lines("messages-with-three-streams.json")

        try:
            # Save original config to restore later
            orig_config = self.config.copy()

            # Move aws access key and secret from config into environment variables
            os.environ['AWS_ACCESS_KEY_ID'] = os.environ.get('TARGET_SNOWFLAKE_AWS_ACCESS_KEY')
            os.environ['AWS_SECRET_ACCESS_KEY'] = os.environ.get('TARGET_SNOWFLAKE_AWS_SECRET_ACCESS_KEY')
            del self.config['aws_access_key_id']
            del self.config['aws_secret_access_key']

            # Create a new S3 client using env vars
            s3Client = S3UploadClient(self.config)
            s3Client._create_s3_client()

        # Restore the original state to not confuse other tests
        finally:
            del os.environ['AWS_ACCESS_KEY_ID']
            del os.environ['AWS_SECRET_ACCESS_KEY']
            self.config = orig_config.copy()

    def test_profile_based_auth(self):
        """Test AWS profile based authentication rather than access keys"""
        try:
            # Save original config to restore later
            orig_config = self.config.copy()

            # Remove access keys from config and add profile name
            del self.config['aws_access_key_id']
            del self.config['aws_secret_access_key']
            self.config['aws_profile'] = 'fake-profile'

            # Create a new S3 client using profile based authentication
            with self.assertRaises(botocore.exceptions.ProfileNotFound):
                s3UploaddClient = S3UploadClient(self.config)
                s3UploaddClient._create_s3_client()

        # Restore the original state to not confuse other tests
        finally:
            self.config = orig_config.copy()

    def test_profile_based_auth_aws_env_var(self):
        """Test AWS profile based authentication using AWS environment variables"""
        try:
            # Save original config to restore later
            orig_config = self.config.copy()

            # Remove access keys from config and add profile name environment variable
            del self.config['aws_access_key_id']
            del self.config['aws_secret_access_key']
            os.environ['AWS_PROFILE'] = 'fake_profile'

            # Create a new S3 client using profile based authentication
            with self.assertRaises(botocore.exceptions.ProfileNotFound):
                s3UploaddClient = S3UploadClient(self.config)
                s3UploaddClient._create_s3_client()

        # Restore the original state to not confuse other tests
        finally:
            del os.environ['AWS_PROFILE']
            self.config = orig_config.copy()

    def test_s3_custom_endpoint_url(self):
        """Test S3 connection with custom region and endpoint URL"""
        try:
            # Save original config to restore later
            orig_config = self.config.copy()

            # Define custom S3 endpoint
            self.config['s3_endpoint_url'] = 'fake-endpoint-url'

            # Botocore should raise ValurError in case of fake S3 endpoint url
            with self.assertRaises(ValueError):
                s3UploaddClient = S3UploadClient(self.config)
                s3UploaddClient._create_s3_client()

        # Restore the original state to not confuse other tests
        finally:
            self.config = orig_config.copy()

    def test_too_many_records_exception(self):
        """Test if query function raise exception if max_records exceeded"""
        snowflake = DbSync(self.config)

        # No max_record limit by default
        sample_rows = snowflake.query("SELECT seq4() FROM TABLE(GENERATOR(ROWCOUNT => 50000))")
        self.assertEqual(len(sample_rows), 50000)

        # Should raise exception when max_records exceeded
        with self.assertRaises(target_snowflake.db_sync.TooManyRecordsException):
            snowflake.query("SELECT seq4() FROM TABLE(GENERATOR(ROWCOUNT => 50000))", max_records=10000)

    def test_loading_tables_with_no_compression(self):
        """Loading multiple tables with compression turned off"""
        tap_lines = test_utils.get_test_tap_lines('messages-with-three-streams.json')

        # Turning off client-side encryption and load
        self.config['no_compression'] = True
        self.persist_lines_with_cache(tap_lines)

        self.assert_three_streams_are_into_snowflake()

    def test_quoted_identifiers_ignore_case_session_parameter(self):
        """Test if QUOTED_IDENTIFIERS_IGNORE_CASE session parameter set to FALSE"""
        snowflake = DbSync(self.config)

        # Set QUOTED_IDENTIFIERS_IGNORE_CASE to True on user level
        snowflake.query(f"ALTER USER {self.config['user']} SET QUOTED_IDENTIFIERS_IGNORE_CASE = TRUE")

        # Quoted column names should be case sensitive even if the
        # QUOTED_IDENTIFIERS_IGNORE_CASE parameter set to TRUE on user or account level
        result = snowflake.query('SELECT 1 AS "Foo", 1 AS "foo", 1 AS "FOO", 1 AS foo, 1 AS FOO')
        self.assertEqual(result, [{
            'Foo': 1,
            'foo': 1,
            'FOO': 1
        }])

        # Reset parameters default
        snowflake.query(f"ALTER USER {self.config['user']} UNSET QUOTED_IDENTIFIERS_IGNORE_CASE")

    def test_query_tagging(self):
        """Loading multiple tables with query tagging"""
        snowflake = DbSync(self.config)
        tap_lines = test_utils.get_test_tap_lines('messages-with-three-streams.json')
        current_time = datetime.datetime.now().strftime('%H:%M:%s')

        # Tag queries with dynamic schema and table tokens
        self.config['query_tag'] = f'PPW test tap run at {current_time}. ' \
                                   f'Loading into {{{{database}}}}.{{{{schema}}}}.{{{{table}}}}'
        self.persist_lines_with_cache(tap_lines)

        # Get query tags from QUERY_HISTORY
        result = snowflake.query(f"""SELECT query_tag, count(*) queries
                                 FROM table(information_schema.query_history_by_user('{self.config['user']}'))
                                 WHERE query_tag like '%%PPW test tap run at {current_time}%%'
                                 GROUP BY query_tag
                                 ORDER BY 1""")

        target_db = self.config['dbname']
        target_schema = self.config['default_target_schema']
        self.assertEqual(result, [{
            'QUERY_TAG': f'PPW test tap run at {current_time}. Loading into {target_db}..',
<<<<<<< HEAD
            'QUERIES': 4
=======
            'QUERIES': 6
>>>>>>> 03faf50b
            },
            {
            'QUERY_TAG': f'PPW test tap run at {current_time}. Loading into {target_db}.{target_schema}.TEST_TABLE_ONE',
            'QUERIES': 7
            },
            {
            'QUERY_TAG': f'PPW test tap run at {current_time}. Loading into {target_db}.{target_schema}.TEST_TABLE_THREE',
            'QUERIES': 6
            },
            {
            'QUERY_TAG': f'PPW test tap run at {current_time}. Loading into {target_db}.{target_schema}.TEST_TABLE_TWO',
            'QUERIES': 6
            }
        ])

        # Detecting file format type should run only once
        result = snowflake.query(f"""SELECT count(*) show_file_format_queries
                                 FROM table(information_schema.query_history_by_user('{self.config['user']}'))
                                 WHERE query_tag like '%%PPW test tap run at {current_time}%%'
                                   AND query_text like 'SHOW FILE FORMATS%%'""")
        self.assertEqual(result, [{
            'SHOW_FILE_FORMAT_QUERIES': 1
            }
        ])

    def test_table_stage(self):
        """Test if data can be loaded via table stages"""
        tap_lines = test_utils.get_test_tap_lines('messages-with-three-streams.json')

        # Set s3_bucket and stage to None to use table stages
        self.config['s3_bucket'] = None
        self.config['stage'] = None

        # Table stages should work with CSV files
        self.config['file_format'] = os.environ.get('TARGET_SNOWFLAKE_FILE_FORMAT_CSV')
        self.persist_lines_with_cache(tap_lines)

        self.assert_three_streams_are_into_snowflake()

        # Table stages should not work with Parquet files
        self.config['file_format'] = os.environ.get('TARGET_SNOWFLAKE_FILE_FORMAT_PARQUET')
        with self.assertRaises(SystemExit):
            self.persist_lines_with_cache(tap_lines)

    def test_custom_role(self):
        """Test if custom role can be used"""
        tap_lines = test_utils.get_test_tap_lines('messages-with-three-streams.json')

        # Set custom role
        self.config['role'] = 'invalid-not-existing-role'

        # Using not existing or not authorized role should raise snowflake Database exception:
        # 250001 (08001): Role 'INVALID-ROLE' specified in the connect string does not exist or not authorized.
        with self.assertRaises(DatabaseError):
            self.persist_lines_with_cache(tap_lines)

    def test_parsing_date_failure(self):
        """Test if custom role can be used"""
        tap_lines = test_utils.get_test_tap_lines('messages-with-unexpected-types.json')

        with self.assertRaises(target_snowflake.UnexpectedValueTypeException):
            self.persist_lines_with_cache(tap_lines)

    def test_parquet(self):
        """Test if parquet file can be loaded"""
        tap_lines = test_utils.get_test_tap_lines('messages-with-three-streams.json')

        # Set parquet file format
        self.config['file_format'] = os.environ.get('TARGET_SNOWFLAKE_FILE_FORMAT_PARQUET')
        self.persist_lines_with_cache(tap_lines)

        # Check if data loaded correctly and metadata columns exist
        self.assert_three_streams_are_into_snowflake()<|MERGE_RESOLUTION|>--- conflicted
+++ resolved
@@ -1069,11 +1069,7 @@
         target_schema = self.config['default_target_schema']
         self.assertEqual(result, [{
             'QUERY_TAG': f'PPW test tap run at {current_time}. Loading into {target_db}..',
-<<<<<<< HEAD
             'QUERIES': 4
-=======
-            'QUERIES': 6
->>>>>>> 03faf50b
             },
             {
             'QUERY_TAG': f'PPW test tap run at {current_time}. Loading into {target_db}.{target_schema}.TEST_TABLE_ONE',
