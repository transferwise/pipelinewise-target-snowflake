import io
import json
import unittest
import os
<<<<<<< HEAD
import gzip
import tempfile
import mock
=======
import itertools
>>>>>>> 8a54437d

from contextlib import redirect_stdout
from datetime import datetime, timedelta
from unittest.mock import patch

import target_snowflake


def _mock_record_to_csv_line(record):
    return record


class TestTargetSnowflake(unittest.TestCase):

    def setUp(self):
        self.config = {}
        self.maxDiff = None

    @patch('target_snowflake.flush_streams')
    @patch('target_snowflake.DbSync')
    def test_persist_lines_with_40_records_and_batch_size_of_20_expect_flushing_once(self, dbSync_mock,
                                                                                     flush_streams_mock):
        self.config['batch_size_rows'] = 20
        self.config['flush_all_streams'] = True

        with open(f'{os.path.dirname(__file__)}/resources/logical-streams.json', 'r') as f:
            lines = f.readlines()

        instance = dbSync_mock.return_value
        instance.create_schema_if_not_exists.return_value = None
        instance.sync_table.return_value = None

        flush_streams_mock.return_value = '{"currently_syncing": null}'

        target_snowflake.persist_lines(self.config, lines)

        self.assertEqual(1, flush_streams_mock.call_count)

    @patch('target_snowflake.flush_streams')
    @patch('target_snowflake.DbSync')
    def test_persist_lines_with_same_schema_expect_flushing_once(self, dbSync_mock,
                                                                 flush_streams_mock):
        self.config['batch_size_rows'] = 20

        with open(f'{os.path.dirname(__file__)}/resources/same-schemas-multiple-times.json', 'r') as f:
            lines = f.readlines()

        instance = dbSync_mock.return_value
        instance.create_schema_if_not_exists.return_value = None
        instance.sync_table.return_value = None

        flush_streams_mock.return_value = '{"currently_syncing": null}'

        target_snowflake.persist_lines(self.config, lines)

<<<<<<< HEAD
        flush_streams_mock.assert_called_once()

    def test_adjust_timestamps_in_record(self):
        record = {
            'key1': '1',
            'key2': '2030-01-22',
            'key3': '10000-01-22 12:04:22',
            'key4': '25:01:01',
            'key5': 'I\'m good',
            'key6': None
        }

        schema = {
            'properties': {
                'key1': {
                    'type': ['null', 'string', 'integer'],
                },
                'key2': {
                    'anyOf': [
                        {'type': ['null', 'string'], 'format': 'date'},
                        {'type': ['null', 'string']}
                    ]
                },
                'key3': {
                    'type': ['null', 'string'], 'format': 'date-time',
                },
                'key4': {
                    'anyOf': [
                        {'type': ['null', 'string'], 'format': 'time'},
                        {'type': ['null', 'string']}
                    ]
                },
                'key5': {
                    'type': ['null', 'string'],
                },
                'key6': {
                    'type': ['null', 'string'], 'format': 'time',
                },
            }
        }

        target_snowflake.adjust_timestamps_in_record(record, schema)

        self.assertDictEqual({
            'key1': '1',
            'key2': '2030-01-22',
            'key3': '9999-12-31 23:59:59.999999',
            'key4': '23:59:59.999999',
            'key5': 'I\'m good',
            'key6': None
        }, record)

    def test_write_record_to_uncompressed_file(self):
        records = {'pk_1': 'data1,data2,data3,data4'}

        # Write uncompressed CSV file
        csv_file = tempfile.NamedTemporaryFile(delete=False)
        with open(csv_file.name, 'wb') as f:
            target_snowflake.write_record_to_file(f, records, _mock_record_to_csv_line)

        # Read and validate uncompressed CSV file
        with open(csv_file.name, 'rt') as f:
            self.assertEquals(f.readlines(), ['data1,data2,data3,data4\n'])

        os.remove(csv_file.name)

    def test_write_record_to_compressed_file(self):
        records = {'pk_1': 'data1,data2,data3,data4'}

        # Write gzip compressed CSV file
        csv_file = tempfile.NamedTemporaryFile(delete=False)
        with gzip.open(csv_file.name, 'wb') as f:
            target_snowflake.write_record_to_file(f, records, _mock_record_to_csv_line)

        # Read and validate gzip compressed CSV file
        with gzip.open(csv_file.name, 'rt') as f:
            self.assertEquals(f.readlines(), ['data1,data2,data3,data4\n'])

        os.remove(csv_file.name)


    @patch('target_snowflake.flush_streams')
    @patch('target_snowflake.DbSync')
    def test_verify_snowpipe_usage(self, dbSync_mock,
                                   flush_streams_mock):
        with open(f'{os.path.dirname(__file__)}/resources/same-schemas-multiple-times.json', 'r') as f:
=======
        self.assertEqual(1, flush_streams_mock.call_count)

    @patch('target_snowflake.datetime')
    @patch('target_snowflake.flush_streams')
    @patch('target_snowflake.DbSync')
    def test_persist_40_records_with_batch_wait_limit(self, dbSync_mock, flush_streams_mock, dateTime_mock):

        start_time = datetime(2021, 4, 6, 0, 0, 0)
        increment = 11
        counter = itertools.count()

        # Move time forward by {{increment}} seconds every time utcnow() is called
        dateTime_mock.utcnow.side_effect = lambda: start_time + timedelta(seconds=increment * next(counter))

        self.config['batch_size_rows'] = 100
        self.config['batch_wait_limit_seconds'] = 10
        self.config['flush_all_streams'] = True

        # Expecting 40 records
        with open(f'{os.path.dirname(__file__)}/resources/logical-streams.json', 'r') as f:
>>>>>>> 8a54437d
            lines = f.readlines()

        instance = dbSync_mock.return_value
        instance.create_schema_if_not_exists.return_value = None
        instance.sync_table.return_value = None

        flush_streams_mock.return_value = '{"currently_syncing": null}'

        target_snowflake.persist_lines(self.config, lines)

<<<<<<< HEAD
        flush_streams_mock.assert_called_once()

        assert target_snowflake._verify_snowpipe_usage() == 'dict with all key values=1'
=======
        # Expecting flush after every records + 1 at the end
        self.assertEqual(flush_streams_mock.call_count, 41)

    @patch('target_snowflake.DbSync')
    @patch('target_snowflake.os.remove')
    def test_archive_load_files_incremental_replication(self, os_remove_mock, dbSync_mock):
        self.config['tap_id'] = 'test_tap_id'
        self.config['archive_load_files'] = True
        self.config['s3_bucket'] = 'dummy_bucket'

        with open(f'{os.path.dirname(__file__)}/resources/messages-simple-table.json', 'r') as f:
            lines = f.readlines()

        instance = dbSync_mock.return_value
        instance.create_schema_if_not_exists.return_value = None
        instance.sync_table.return_value = None
        instance.put_to_stage.return_value = 'some-s3-folder/some-name_date_batch_hash.csg.gz'

        target_snowflake.persist_lines(self.config, lines)

        copy_to_archive_args = instance.copy_to_archive.call_args[0]
        self.assertEqual(copy_to_archive_args[0], 'some-s3-folder/some-name_date_batch_hash.csg.gz')
        self.assertEqual(copy_to_archive_args[1], 'test_tap_id/test_simple_table/some-name_date_batch_hash.csg.gz')
        self.assertDictEqual(copy_to_archive_args[2], {
            'tap': 'test_tap_id',
            'schema': 'tap_mysql_test',
            'table': 'test_simple_table',
            'archived-by': 'pipelinewise_target_snowflake',
            'incremental-key': 'id',
            'incremental-key-min': '1',
            'incremental-key-max': '5'
        })

    @patch('target_snowflake.DbSync')
    @patch('target_snowflake.os.remove')
    def test_archive_load_files_log_based_replication(self, os_remove_mock, dbSync_mock):
        self.config['tap_id'] = 'test_tap_id'
        self.config['archive_load_files'] = True

        with open(f'{os.path.dirname(__file__)}/resources/logical-streams.json', 'r') as f:
            lines = f.readlines()

        instance = dbSync_mock.return_value
        instance.create_schema_if_not_exists.return_value = None
        instance.sync_table.return_value = None
        instance.put_to_stage.return_value = 'some-s3-folder/some-name_date_batch_hash.csg.gz'

        target_snowflake.persist_lines(self.config, lines)

        copy_to_archive_args = instance.copy_to_archive.call_args[0]
        self.assertEqual(copy_to_archive_args[0], 'some-s3-folder/some-name_date_batch_hash.csg.gz')
        self.assertEqual(copy_to_archive_args[1], 'test_tap_id/logical1_table2/some-name_date_batch_hash.csg.gz')
        self.assertDictEqual(copy_to_archive_args[2], {
            'tap': 'test_tap_id',
            'schema': 'logical1',
            'table': 'logical1_table2',
            'archived-by': 'pipelinewise_target_snowflake'
        })

    @patch('target_snowflake.flush_streams')
    @patch('target_snowflake.DbSync')
    def test_persist_lines_with_only_state_messages(self, dbSync_mock, flush_streams_mock):
        """
        Given only state messages, target should emit the last one
        """

        self.config['batch_size_rows'] = 5

        with open(f'{os.path.dirname(__file__)}/resources/streams_only_state.json', 'r') as f:
            lines = f.readlines()

        instance = dbSync_mock.return_value
        instance.create_schema_if_not_exists.return_value = None
        instance.sync_table.return_value = None

        # catch stdout
        buf = io.StringIO()
        with redirect_stdout(buf):
            target_snowflake.persist_lines(self.config, lines)

        flush_streams_mock.assert_not_called()

        self.assertEqual(
            buf.getvalue().strip(),
            '{"bookmarks": {"tap_mysql_test-test_simple_table": {"replication_key": "id", '
            '"replication_key_value": 100, "version": 1}}}')
>>>>>>> 8a54437d
<|MERGE_RESOLUTION|>--- conflicted
+++ resolved
@@ -2,13 +2,10 @@
 import json
 import unittest
 import os
-<<<<<<< HEAD
 import gzip
 import tempfile
 import mock
-=======
 import itertools
->>>>>>> 8a54437d
 
 from contextlib import redirect_stdout
 from datetime import datetime, timedelta
@@ -64,94 +61,6 @@
 
         target_snowflake.persist_lines(self.config, lines)
 
-<<<<<<< HEAD
-        flush_streams_mock.assert_called_once()
-
-    def test_adjust_timestamps_in_record(self):
-        record = {
-            'key1': '1',
-            'key2': '2030-01-22',
-            'key3': '10000-01-22 12:04:22',
-            'key4': '25:01:01',
-            'key5': 'I\'m good',
-            'key6': None
-        }
-
-        schema = {
-            'properties': {
-                'key1': {
-                    'type': ['null', 'string', 'integer'],
-                },
-                'key2': {
-                    'anyOf': [
-                        {'type': ['null', 'string'], 'format': 'date'},
-                        {'type': ['null', 'string']}
-                    ]
-                },
-                'key3': {
-                    'type': ['null', 'string'], 'format': 'date-time',
-                },
-                'key4': {
-                    'anyOf': [
-                        {'type': ['null', 'string'], 'format': 'time'},
-                        {'type': ['null', 'string']}
-                    ]
-                },
-                'key5': {
-                    'type': ['null', 'string'],
-                },
-                'key6': {
-                    'type': ['null', 'string'], 'format': 'time',
-                },
-            }
-        }
-
-        target_snowflake.adjust_timestamps_in_record(record, schema)
-
-        self.assertDictEqual({
-            'key1': '1',
-            'key2': '2030-01-22',
-            'key3': '9999-12-31 23:59:59.999999',
-            'key4': '23:59:59.999999',
-            'key5': 'I\'m good',
-            'key6': None
-        }, record)
-
-    def test_write_record_to_uncompressed_file(self):
-        records = {'pk_1': 'data1,data2,data3,data4'}
-
-        # Write uncompressed CSV file
-        csv_file = tempfile.NamedTemporaryFile(delete=False)
-        with open(csv_file.name, 'wb') as f:
-            target_snowflake.write_record_to_file(f, records, _mock_record_to_csv_line)
-
-        # Read and validate uncompressed CSV file
-        with open(csv_file.name, 'rt') as f:
-            self.assertEquals(f.readlines(), ['data1,data2,data3,data4\n'])
-
-        os.remove(csv_file.name)
-
-    def test_write_record_to_compressed_file(self):
-        records = {'pk_1': 'data1,data2,data3,data4'}
-
-        # Write gzip compressed CSV file
-        csv_file = tempfile.NamedTemporaryFile(delete=False)
-        with gzip.open(csv_file.name, 'wb') as f:
-            target_snowflake.write_record_to_file(f, records, _mock_record_to_csv_line)
-
-        # Read and validate gzip compressed CSV file
-        with gzip.open(csv_file.name, 'rt') as f:
-            self.assertEquals(f.readlines(), ['data1,data2,data3,data4\n'])
-
-        os.remove(csv_file.name)
-
-
-    @patch('target_snowflake.flush_streams')
-    @patch('target_snowflake.DbSync')
-    def test_verify_snowpipe_usage(self, dbSync_mock,
-                                   flush_streams_mock):
-        with open(f'{os.path.dirname(__file__)}/resources/same-schemas-multiple-times.json', 'r') as f:
-=======
         self.assertEqual(1, flush_streams_mock.call_count)
 
     @patch('target_snowflake.datetime')
@@ -172,7 +81,6 @@
 
         # Expecting 40 records
         with open(f'{os.path.dirname(__file__)}/resources/logical-streams.json', 'r') as f:
->>>>>>> 8a54437d
             lines = f.readlines()
 
         instance = dbSync_mock.return_value
@@ -183,11 +91,6 @@
 
         target_snowflake.persist_lines(self.config, lines)
 
-<<<<<<< HEAD
-        flush_streams_mock.assert_called_once()
-
-        assert target_snowflake._verify_snowpipe_usage() == 'dict with all key values=1'
-=======
         # Expecting flush after every records + 1 at the end
         self.assertEqual(flush_streams_mock.call_count, 41)
 
@@ -274,4 +177,20 @@
             buf.getvalue().strip(),
             '{"bookmarks": {"tap_mysql_test-test_simple_table": {"replication_key": "id", '
             '"replication_key_value": 100, "version": 1}}}')
->>>>>>> 8a54437d
+
+
+    @patch('target_snowflake.flush_streams')
+    @patch('target_snowflake.DbSync')
+    def test_verify_snowpipe_usage(self, dbSync_mock,
+                                   flush_streams_mock):
+        with open(f'{os.path.dirname(__file__)}/resources/same-schemas-multiple-times.json', 'r') as f:
+            lines = f.readlines()
+
+        instance = dbSync_mock.return_value
+        instance.create_schema_if_not_exists.return_value = None
+        instance.sync_table.return_value = None
+        flush_streams_mock.return_value = '{"currently_syncing": null}'
+
+        target_snowflake.persist_lines(self.config, lines)
+        flush_streams_mock.assert_called_once()
+        assert target_snowflake._verify_snowpipe_usage() == 'dict with all key values=1'